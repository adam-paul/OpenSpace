--- conflicted
+++ resolved
@@ -9,14 +9,11 @@
     -- of all entities that will be visible during an instance of OpenSpace
     -- Scene = "${SCENE}/default-moon.scene",
     -- Scene = "${SCENE}/default.scene",
-<<<<<<< HEAD
     Scene = "${SCENE}/globebrowsing.scene",
-=======
     -- Scene = "${SCENE}/globebrowsing.scene",
->>>>>>> b72167a2
     -- Scene = "${SCENE}/rosetta.scene",
     -- Scene = "${SCENE}/dawn.scene",
-    Scene = "${SCENE}/newhorizons.scene",
+    -- Scene = "${SCENE}/newhorizons.scene",
 
     Paths = {
         SGCT = "${BASE_PATH}/config/sgct",
