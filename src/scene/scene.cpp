--- conflicted
+++ resolved
@@ -103,22 +103,12 @@
     _rootDummy.setScene(nullptr);
 }
 
-<<<<<<< HEAD
 void Scene::attachNode(std::unique_ptr<SceneGraphNode> node) {
     _rootDummy.attachChild(std::move(node));
 }
 
 std::unique_ptr<SceneGraphNode> Scene::detachNode(SceneGraphNode& node) {
     return _rootDummy.detachChild(node);
-=======
-void Scene::setRoot(std::unique_ptr<SceneGraphNode> root) {
-    if (_root) {
-        removeNode(_root.get());
-    }
-    _root = std::move(root);
-    _root->setScene(this);
-    addNode(_root.get());
->>>>>>> afa1d6d3
 }
 
 void Scene::setCamera(std::unique_ptr<Camera> camera) {
@@ -129,7 +119,6 @@
     return _camera.get();
 }
 
-<<<<<<< HEAD
 void Scene::registerNode(SceneGraphNode* node) {
     _topologicallySortedNodes.push_back(node);
     _nodesByName[node->name()] = node;
@@ -143,33 +132,6 @@
     );
     _nodesByName.erase(node->name());
     _dirtyNodeRegistry = true;
-=======
-void Scene::addNode(SceneGraphNode* node, UpdateDependencies updateDeps) {
-    // Add the node and all its children.
-    node->traversePreOrder([this](SceneGraphNode* n) {
-        _topologicallySortedNodes.push_back(n);
-        _nodesByName[n->name()] = n;
-    });
-
-    if (updateDeps) {
-        updateDependencies();
-    }
-}
-
-void Scene::removeNode(SceneGraphNode* node, UpdateDependencies updateDeps) {
-    // Remove the node and all its children.
-    node->traversePostOrder([this](SceneGraphNode* n) {
-        _topologicallySortedNodes.erase(
-            std::remove(_topologicallySortedNodes.begin(), _topologicallySortedNodes.end(), n),
-            _topologicallySortedNodes.end()
-        );
-        _nodesByName.erase(n->name());
-    });
-
-    if (updateDeps) {
-        updateDependencies();
-    }
->>>>>>> afa1d6d3
 }
 
 void Scene::markNodeRegistryDirty() {
