/*****************************************************************************************
 *                                                                                       *
 * OpenSpace                                                                             *
 *                                                                                       *
 * Copyright (c) 2014-2016                                                               *
 *                                                                                       *
 * Permission is hereby granted, free of charge, to any person obtaining a copy of this  *
 * software and associated documentation files (the "Software"), to deal in the Software *
 * without restriction, including without limitation the rights to use, copy, modify,    *
 * merge, publish, distribute, sublicense, and/or sell copies of the Software, and to    *
 * permit persons to whom the Software is furnished to do so, subject to the following   *
 * conditions:                                                                           *
 *                                                                                       *
 * The above copyright notice and this permission notice shall be included in all copies *
 * or substantial portions of the Software.                                              *
 *                                                                                       *
 * THE SOFTWARE IS PROVIDED "AS IS", WITHOUT WARRANTY OF ANY KIND, EXPRESS OR IMPLIED,   *
 * INCLUDING BUT NOT LIMITED TO THE WARRANTIES OF MERCHANTABILITY, FITNESS FOR A         *
 * PARTICULAR PURPOSE AND NONINFRINGEMENT. IN NO EVENT SHALL THE AUTHORS OR COPYRIGHT    *
 * HOLDERS BE LIABLE FOR ANY CLAIM, DAMAGES OR OTHER LIABILITY, WHETHER IN AN ACTION OF  *
 * CONTRACT, TORT OR OTHERWISE, ARISING FROM, OUT OF OR IN CONNECTION WITH THE SOFTWARE  *
 * OR THE USE OR OTHER DEALINGS IN THE SOFTWARE.                                         *
 ****************************************************************************************/

#include <modules/newhorizons/util/projectioncomponent.h>

#include <modules/newhorizons/util/hongkangparser.h>
#include <modules/newhorizons/util/imagesequencer.h>
#include <modules/newhorizons/util/instrumenttimesparser.h>
#include <modules/newhorizons/util/labelparser.h>

#include <openspace/scene/scenegraphnode.h>

#include <ghoul/filesystem/filesystem.h>
#include <ghoul/io/texture/texturereader.h>
#include <ghoul/opengl/textureconversion.h>
#include <ghoul/systemcapabilities/openglcapabilitiescomponent.h>

namespace {
    const std::string keyPotentialTargets = "PotentialTargets";

    const std::string keyInstrument = "Instrument.Name";
    const std::string keyInstrumentFovy = "Instrument.Fovy";
    const std::string keyInstrumentAspect = "Instrument.Aspect";

    const std::string keyProjObserver = "Projection.Observer";
    const std::string keyProjTarget = "Projection.Target";
    const std::string keyProjAberration = "Projection.Aberration";

    const std::string keySequenceDir = "Projection.Sequence";
    const std::string keySequenceType = "Projection.SequenceType";
    const std::string keyTranslation = "DataInputTranslation";

    const std::string keyNeedsTextureMapDilation = "Projection.TextureMap";

    const std::string sequenceTypeImage = "image-sequence";
    const std::string sequenceTypePlaybook = "playbook";
    const std::string sequenceTypeHybrid = "hybrid";
    const std::string sequenceTypeInstrumentTimes = "instrument-times";

    const std::string placeholderFile =
        "${OPENSPACE_DATA}/scene/common/textures/placeholder.png";

    const std::string _loggerCat = "ProjectionComponent";
}

namespace openspace {

using ghoul::Dictionary;

ProjectionComponent::ProjectionComponent()
    : properties::PropertyOwner()
    , _performProjection("performProjection", "Perform Projections", true)
    , _clearAllProjections("clearAllProjections", "Clear Projections", false)
    , _projectionFading("projectionFading", "Projection Fading", 1.f, 0.f, 1.f)
    , _projectionTexture(nullptr)
    , _needsTextureMapDilation(false)
{
    setName("ProjectionComponent");

    addProperty(_performProjection);
    addProperty(_clearAllProjections);
    addProperty(_projectionFading);
}

bool ProjectionComponent::initialize() {
    bool success = generateProjectionLayerTexture();
    success &= generateDepthTexture();
    success &= auxiliaryRendertarget();
    success &= depthRendertarget();

    using std::unique_ptr;
    using ghoul::opengl::Texture;
    using ghoul::io::TextureReader;

    unique_ptr<Texture> texture = TextureReader::ref().loadTexture(absPath(placeholderFile));
    if (texture) {
        texture->uploadTexture();
        // TODO: AnisotropicMipMap crashes on ATI cards ---abock
        //_textureProj->setFilter(ghoul::opengl::Texture::FilterMode::AnisotropicMipMap);
        texture->setFilter(Texture::FilterMode::Linear);
        texture->setWrapping(Texture::WrappingMode::ClampToBorder);
    }
    _placeholderTexture = std::move(texture);
    
<<<<<<< HEAD

    if (_needsTextureMapDilation) {
        _dilation.program = ghoul::opengl::ProgramObject::Build(
            "Dilation",
            "${MODULE_NEWHORIZONS}/shaders/dilation_vs.glsl",
            "${MODULE_NEWHORIZONS}/shaders/dilation_fs.glsl"
        );
        
        const GLfloat plane[] = {
            -1, -1,
            1,  1,
            -1,  1,
            -1, -1,
            1, -1,
            1,  1,
        };

        glGenVertexArrays(1, &_dilation.vao);
        glGenBuffers(1, &_dilation.vbo);

        glBindVertexArray(_dilation.vao);
        glBindBuffer(GL_ARRAY_BUFFER, _dilation.vbo);
        glBufferData(GL_ARRAY_BUFFER, sizeof(plane), plane, GL_STATIC_DRAW);
        glEnableVertexAttribArray(0);
        glVertexAttribPointer(
            0,
            2,
            GL_FLOAT,
            GL_FALSE,
            sizeof(GLfloat) * 2,
            reinterpret_cast<void*>(0)
        );

        glBindVertexArray(0);
    }

    return a && b;
=======
    return success;
>>>>>>> 3d000a5b
}

bool ProjectionComponent::deinitialize() {
    _projectionTexture = nullptr;

    glDeleteFramebuffers(1, &_fboID);

    if (_needsTextureMapDilation) {
        glDeleteFramebuffers(1, &_dilation.fbo);
        glDeleteVertexArrays(1, &_dilation.vao);
        glDeleteBuffers(1, &_dilation.vbo);

        _dilation.program = nullptr;
        _dilation.texture = nullptr;
    }

    return true;
}

bool ProjectionComponent::isReady() const {
    return (_projectionTexture != nullptr);
}

bool ProjectionComponent::initializeProjectionSettings(const Dictionary& dictionary) {
    bool completeSuccess = true;
    completeSuccess &= dictionary.getValue(keyInstrument, _instrumentID);
    completeSuccess &= dictionary.getValue(keyProjObserver, _projectorID);
    completeSuccess &= dictionary.getValue(keyProjTarget, _projecteeID);
    completeSuccess &= dictionary.getValue(keyInstrumentFovy, _fovy);
    completeSuccess &= dictionary.getValue(keyInstrumentAspect, _aspectRatio);

    ghoul_assert(completeSuccess, "All neccessary attributes not found in modfile");

    std::string a = "NONE";
    bool s = dictionary.getValue(keyProjAberration, a);
    _aberration = SpiceManager::AberrationCorrection(a);
    completeSuccess &= s;
    ghoul_assert(completeSuccess, "All neccessary attributes not found in modfile");


    if (dictionary.hasKeyAndValue<ghoul::Dictionary>(keyPotentialTargets)) {
        ghoul::Dictionary potentialTargets = dictionary.value<ghoul::Dictionary>(
            keyPotentialTargets
        );

        _potentialTargets.resize(potentialTargets.size());
        for (int i = 0; i < potentialTargets.size(); ++i) {
            std::string target;
            potentialTargets.getValue(std::to_string(i + 1), target);
            _potentialTargets[i] = target;
        }
    }

    if (dictionary.hasKeyAndValue<bool>(keyNeedsTextureMapDilation)) {
        _needsTextureMapDilation = dictionary.value<bool>(keyNeedsTextureMapDilation);
    }

    return completeSuccess;
}

bool ProjectionComponent::initializeParser(const ghoul::Dictionary& dictionary) {
    bool completeSuccess = true;

    std::string name;
    dictionary.getValue(SceneGraphNode::KeyName, name);

    std::vector<SequenceParser*> parsers;

    std::string sequenceSource;
    std::string sequenceType;
    bool foundSequence = dictionary.getValue(keySequenceDir, sequenceSource);
    if (foundSequence) {
        sequenceSource = absPath(sequenceSource);

        foundSequence = dictionary.getValue(keySequenceType, sequenceType);
        //Important: client must define translation-list in mod file IFF playbook
        if (dictionary.hasKey(keyTranslation)) {
            ghoul::Dictionary translationDictionary;
            //get translation dictionary
            dictionary.getValue(keyTranslation, translationDictionary);

            if (sequenceType == sequenceTypePlaybook) {
                parsers.push_back(new HongKangParser(
                    name, 
                    sequenceSource, 
                    _projectorID, 
                    translationDictionary, 
                    _potentialTargets));
            }
            else if (sequenceType == sequenceTypeImage) {
                parsers.push_back(new LabelParser(
                    name, 
                    sequenceSource, 
                    translationDictionary));
            }
            else if (sequenceType == sequenceTypeHybrid) {
                //first read labels
                parsers.push_back(new LabelParser(
                    name, 
                    sequenceSource, 
                    translationDictionary));

                std::string _eventFile;
                bool foundEventFile = dictionary.getValue("Projection.EventFile", _eventFile);
                if (foundEventFile) {
                    //then read playbook
                    _eventFile = absPath(_eventFile);
                    parsers.push_back(new HongKangParser(
                        name, 
                        _eventFile, 
                        _projectorID,
                        translationDictionary, 
                        _potentialTargets));
                }
                else {
                    LWARNING("No eventfile has been provided, please check modfiles");
                }
            }
            else if (sequenceType == sequenceTypeInstrumentTimes) {
                parsers.push_back(new InstrumentTimesParser(
                    name, 
                    sequenceSource, 
                    translationDictionary));
            }

            for(SequenceParser* parser : parsers){
                openspace::ImageSequencer::ref().runSequenceParser(parser);
                delete parser;
            }
        }
        else {
            LWARNING("No playbook translation provided, please make sure all spice calls match playbook!");
        }
    }

    return completeSuccess;
}

void ProjectionComponent::imageProjectBegin() {
    // keep handle to the current bound FBO
    glGetIntegerv(GL_FRAMEBUFFER_BINDING, &_defaultFBO);

    glGetIntegerv(GL_VIEWPORT, _viewport);
    glBindFramebuffer(GL_FRAMEBUFFER, _fboID);

    glViewport(
        0, 0,
        static_cast<GLsizei>(_projectionTexture->width()),
        static_cast<GLsizei>(_projectionTexture->height())
    );

    if (_needsTextureMapDilation) {
        GLenum buffers[] = { GL_COLOR_ATTACHMENT0, GL_COLOR_ATTACHMENT1 };
        glDrawBuffers(2, buffers);
    }
}

ghoul::opengl::Texture& ProjectionComponent::depthTexture() {
    return *_depthTexture;
}

void ProjectionComponent::depthMapRenderBegin() {
    // keep handle to the current bound FBO
    glGetIntegerv(GL_FRAMEBUFFER_BINDING, &_defaultFBO);
    glGetIntegerv(GL_VIEWPORT, _viewport);

    glBindFramebuffer(GL_FRAMEBUFFER, _depthFboID);
    glEnable(GL_DEPTH_TEST);

    glViewport(
        0, 0,
        static_cast<GLsizei>(_depthTexture->width()),
        static_cast<GLsizei>(_depthTexture->height())
        );

    glClear(GL_DEPTH_BUFFER_BIT);
}

void ProjectionComponent::depthMapRenderEnd() {
    glBindFramebuffer(GL_FRAMEBUFFER, _defaultFBO);
    glViewport(_viewport[0], _viewport[1], _viewport[2], _viewport[3]);
}



void ProjectionComponent::imageProjectEnd() {
    if (_needsTextureMapDilation) {
        glBindFramebuffer(GL_FRAMEBUFFER, _dilation.fbo);

        glDisable(GL_BLEND);

        ghoul::opengl::TextureUnit unit[2];
        unit[0].activate();
        _projectionTexture->bind();

        unit[1].activate();
        _dilation.stencilTexture->bind();

        _dilation.program->activate();
        _dilation.program->setUniform("tex", unit[0]);
        _dilation.program->setUniform("stencil", unit[1]);

        glBindVertexArray(_dilation.vao);
        glDrawArrays(GL_TRIANGLES, 0, 6);

        _dilation.program->deactivate();
    
        glEnable(GL_BLEND);
    }

    glBindFramebuffer(GL_FRAMEBUFFER, _defaultFBO);
    glViewport(_viewport[0], _viewport[1], _viewport[2], _viewport[3]);
}

<<<<<<< HEAD
void ProjectionComponent::update() {
    if (_needsTextureMapDilation) {
        if (_dilation.program->isDirty()) {
            _dilation.program->rebuildFromFile();
        }
    }
=======

bool ProjectionComponent::depthRendertarget() {
    GLint defaultFBO;
    glGetIntegerv(GL_FRAMEBUFFER_BINDING, &defaultFBO);
    // setup FBO
    glGenFramebuffers(1, &_depthFboID);
    glBindFramebuffer(GL_FRAMEBUFFER, _depthFboID);
    glFramebufferTexture2D(
        GL_FRAMEBUFFER,
        GL_DEPTH_ATTACHMENT,
        GL_TEXTURE_2D,
        *_depthTexture,
        0);

    glDrawBuffer(GL_NONE);

    GLenum status = glCheckFramebufferStatus(GL_FRAMEBUFFER);
    if (status != GL_FRAMEBUFFER_COMPLETE)
        return false;

    glBindFramebuffer(GL_FRAMEBUFFER, defaultFBO);
    return true;
>>>>>>> 3d000a5b
}

bool ProjectionComponent::auxiliaryRendertarget() {
    bool completeSuccess = true;

    GLint defaultFBO;
    glGetIntegerv(GL_FRAMEBUFFER_BINDING, &defaultFBO);

    // setup FBO
    glGenFramebuffers(1, &_fboID);
    glBindFramebuffer(GL_FRAMEBUFFER, _fboID);
    glFramebufferTexture2D(
        GL_FRAMEBUFFER,
        GL_COLOR_ATTACHMENT0,
        GL_TEXTURE_2D,
        *_projectionTexture,
        0
    );
    // check FBO status
    GLenum status = glCheckFramebufferStatus(GL_FRAMEBUFFER);
    if (status != GL_FRAMEBUFFER_COMPLETE) {
        LERROR("Main Framebuffer incomplete");
        completeSuccess &= false;
    }


    if (_needsTextureMapDilation) {
        // We only need the stencil texture if we need to dilate
        glFramebufferTexture2D(
            GL_FRAMEBUFFER,
            GL_COLOR_ATTACHMENT1,
            GL_TEXTURE_2D,
            *_dilation.stencilTexture,
            0
        );

        // check FBO status
        status = glCheckFramebufferStatus(GL_FRAMEBUFFER);
        if (status != GL_FRAMEBUFFER_COMPLETE) {
            LERROR("Main Framebuffer incomplete");
            completeSuccess &= false;
        }

        glGenFramebuffers(1, &_dilation.fbo);
        glBindFramebuffer(GL_FRAMEBUFFER, _dilation.fbo);
        glFramebufferTexture2D(
            GL_FRAMEBUFFER,
            GL_COLOR_ATTACHMENT0,
            GL_TEXTURE_2D,
            *_dilation.texture,
            0
        );

        // check FBO status
        status = glCheckFramebufferStatus(GL_FRAMEBUFFER);
        if (status != GL_FRAMEBUFFER_COMPLETE) {
            LERROR("Dilation Framebuffer incomplete");
            completeSuccess &= false;
        }
    }

    // switch back to window-system-provided framebuffer
    glBindFramebuffer(GL_FRAMEBUFFER, defaultFBO);

    return completeSuccess;
}

glm::mat4 ProjectionComponent::computeProjectorMatrix(const glm::vec3 loc, glm::dvec3 aim,
                                                      const glm::vec3 up,
                                                      const glm::dmat3& instrumentMatrix,
                                                      float fieldOfViewY,
                                                      float aspectRatio,
                                                      float nearPlane, float farPlane,
                                                      glm::vec3& boreSight)
{

    //rotate boresight into correct alignment
    boreSight = instrumentMatrix*aim;
    glm::vec3 uptmp(instrumentMatrix*glm::dvec3(up));

    // create view matrix
    glm::vec3 e3 = glm::normalize(-boreSight);
    glm::vec3 e1 = glm::normalize(glm::cross(uptmp, e3));
    glm::vec3 e2 = glm::normalize(glm::cross(e3, e1));
<<<<<<< HEAD
    glm::mat4 projViewMatrix = glm::mat4(
        e1.x, e2.x, e3.x, 0.f,
        e1.y, e2.y, e3.y, 0.f,
        e1.z, e2.z, e3.z, 0.f,
        -glm::dot(e1, loc), -glm::dot(e2, loc), -glm::dot(e3, loc), 1.f
    );
    // create perspective projection matrix
    glm::mat4 projProjectionMatrix = glm::perspective(
        glm::radians(fieldOfViewY), aspectRatio, nearPlane, farPlane
    );
    // bias matrix
    glm::mat4 projNormalizationMatrix = glm::mat4(
        0.5f, 0.f, 0.f, 0.f,
        0.f, 0.5f, 0.f, 0.f,
        0.f, 0.f, 0.5f, 0.f,
        0.5f, 0.5f, 0.5f, 1.f
    );
    return projNormalizationMatrix * projProjectionMatrix * projViewMatrix;
=======


    

    glm::mat4 projViewMatrix = glm::mat4(e1.x, e2.x, e3.x, 0.f,
                                         e1.y, e2.y, e3.y, 0.f,
                                         e1.z, e2.z, e3.z, 0.f,
                                         glm::dot(e1, -loc), glm::dot(e2, -loc), glm::dot(e3, -loc), 1.f);
    // create perspective projection matrix
    glm::mat4 projProjectionMatrix = glm::perspective(glm::radians(fieldOfViewY), aspectRatio, nearPlane, farPlane);

    return projProjectionMatrix*projViewMatrix;
>>>>>>> 3d000a5b
}

bool ProjectionComponent::doesPerformProjection() const {
    return _performProjection;
}

bool ProjectionComponent::needsClearProjection() const {
    return _clearAllProjections;
}

float ProjectionComponent::projectionFading() const {
    return _projectionFading;
}

ghoul::opengl::Texture& ProjectionComponent::projectionTexture() const {
    if (_needsTextureMapDilation) {
        return *_dilation.texture;
    }
    else {
        return *_projectionTexture;
    }
}

std::string ProjectionComponent::projectorId() const {
    return _projectorID;
}

std::string ProjectionComponent::projecteeId() const {
    return _projecteeID;
}

std::string ProjectionComponent::instrumentId() const {
    return _instrumentID;
}

SpiceManager::AberrationCorrection ProjectionComponent::aberration() const {
    return _aberration;
}

float ProjectionComponent::fieldOfViewY() const {
    return _fovy;
}

float ProjectionComponent::aspectRatio() const {
    return _aspectRatio;
}

void ProjectionComponent::clearAllProjections() {
    // keep handle to the current bound FBO
    GLint defaultFBO;
    glGetIntegerv(GL_FRAMEBUFFER_BINDING, &defaultFBO);

    GLint m_viewport[4];
    glGetIntegerv(GL_VIEWPORT, m_viewport);
    //counter = 0;
    glViewport(0, 0, static_cast<GLsizei>(_projectionTexture->width()), static_cast<GLsizei>(_projectionTexture->height()));

    glBindFramebuffer(GL_FRAMEBUFFER, _fboID);

    glClearColor(0.f, 0.f, 0.f, 0.f);
    glClear(GL_COLOR_BUFFER_BIT);

    if (_needsTextureMapDilation) {
        glBindFramebuffer(GL_FRAMEBUFFER, _dilation.fbo);
        glClear(GL_COLOR_BUFFER_BIT);
    }

    glBindFramebuffer(GL_FRAMEBUFFER, defaultFBO);
    glViewport(m_viewport[0], m_viewport[1],
               m_viewport[2], m_viewport[3]);

    _clearAllProjections = false;
}

std::shared_ptr<ghoul::opengl::Texture> ProjectionComponent::loadProjectionTexture(
                                                           const std::string& texturePath,
                                                           bool isPlaceholder)
{
    using std::unique_ptr;
    using ghoul::opengl::Texture;
    using ghoul::io::TextureReader;


    if (isPlaceholder) {
        return _placeholderTexture;
    }


    unique_ptr<Texture> texture = TextureReader::ref().loadTexture(absPath(texturePath));
    if (texture) {
        if (texture->format() == Texture::Format::Red)
            ghoul::opengl::convertTextureFormat(ghoul::opengl::Texture::Format::RGB, *texture);
        texture->uploadTexture();
        // TODO: AnisotropicMipMap crashes on ATI cards ---abock
        //_textureProj->setFilter(ghoul::opengl::Texture::FilterMode::AnisotropicMipMap);
        texture->setFilter(Texture::FilterMode::Linear);
        texture->setWrapping(Texture::WrappingMode::ClampToBorder);
    }
    return std::move(texture);
}

bool ProjectionComponent::generateProjectionLayerTexture() {
    int maxSize = OpenGLCap.max2DTextureSize() / 2;

    LINFO(
        "Creating projection texture of size '" << maxSize << ", " << maxSize / 2 << "'"
    );
    _projectionTexture = std::make_unique<ghoul::opengl::Texture> (
        glm::uvec3(maxSize, maxSize / 2, 1),
        ghoul::opengl::Texture::Format::RGBA
    );
    if (_projectionTexture) {
        _projectionTexture->uploadTexture();
        //_projectionTexture->setFilter(ghoul::opengl::Texture::FilterMode::AnisotropicMipMap);
    }
    
    if (_needsTextureMapDilation) {
        _dilation.texture = std::make_unique<ghoul::opengl::Texture>(
            glm::uvec3(maxSize, maxSize / 2, 1),
            ghoul::opengl::Texture::Format::RGBA
        );

        if (_dilation.texture) {
            _dilation.texture->uploadTexture();
            //_dilation.texture->setFilter(ghoul::opengl::Texture::FilterMode::AnisotropicMipMap);
        }

        _dilation.stencilTexture = std::make_unique<ghoul::opengl::Texture>(
            glm::uvec3(maxSize, maxSize / 2, 1),
            ghoul::opengl::Texture::Format::Red,
            ghoul::opengl::Texture::Format::Red
        );

        if (_dilation.stencilTexture) {
            _dilation.stencilTexture->uploadTexture();
            //_dilation.texture->setFilter(ghoul::opengl::Texture::FilterMode::AnisotropicMipMap);
        }
    }


    return _projectionTexture != nullptr;

}

bool ProjectionComponent::generateDepthTexture() {
    int maxSize = OpenGLCap.max2DTextureSize() / 2;

    LINFO(
        "Creating depth texture of size '" << maxSize / 2 << ", " << maxSize / 2 << "'"
        );

    _depthTexture = std::make_unique<ghoul::opengl::Texture>(
        glm::uvec3(maxSize / 2, maxSize / 2, 1),
        ghoul::opengl::Texture::Format::DepthComponent,
        GL_DEPTH_COMPONENT32F
        );

    if (_depthTexture)
        _depthTexture->uploadTexture();

    return _depthTexture != nullptr;

}

} // namespace openspace<|MERGE_RESOLUTION|>--- conflicted
+++ resolved
@@ -103,8 +103,6 @@
     }
     _placeholderTexture = std::move(texture);
     
-<<<<<<< HEAD
-
     if (_needsTextureMapDilation) {
         _dilation.program = ghoul::opengl::ProgramObject::Build(
             "Dilation",
@@ -140,10 +138,7 @@
         glBindVertexArray(0);
     }
 
-    return a && b;
-=======
     return success;
->>>>>>> 3d000a5b
 }
 
 bool ProjectionComponent::deinitialize() {
@@ -358,14 +353,13 @@
     glViewport(_viewport[0], _viewport[1], _viewport[2], _viewport[3]);
 }
 
-<<<<<<< HEAD
 void ProjectionComponent::update() {
     if (_needsTextureMapDilation) {
         if (_dilation.program->isDirty()) {
             _dilation.program->rebuildFromFile();
         }
     }
-=======
+}
 
 bool ProjectionComponent::depthRendertarget() {
     GLint defaultFBO;
@@ -388,7 +382,6 @@
 
     glBindFramebuffer(GL_FRAMEBUFFER, defaultFBO);
     return true;
->>>>>>> 3d000a5b
 }
 
 bool ProjectionComponent::auxiliaryRendertarget() {
@@ -473,29 +466,6 @@
     glm::vec3 e3 = glm::normalize(-boreSight);
     glm::vec3 e1 = glm::normalize(glm::cross(uptmp, e3));
     glm::vec3 e2 = glm::normalize(glm::cross(e3, e1));
-<<<<<<< HEAD
-    glm::mat4 projViewMatrix = glm::mat4(
-        e1.x, e2.x, e3.x, 0.f,
-        e1.y, e2.y, e3.y, 0.f,
-        e1.z, e2.z, e3.z, 0.f,
-        -glm::dot(e1, loc), -glm::dot(e2, loc), -glm::dot(e3, loc), 1.f
-    );
-    // create perspective projection matrix
-    glm::mat4 projProjectionMatrix = glm::perspective(
-        glm::radians(fieldOfViewY), aspectRatio, nearPlane, farPlane
-    );
-    // bias matrix
-    glm::mat4 projNormalizationMatrix = glm::mat4(
-        0.5f, 0.f, 0.f, 0.f,
-        0.f, 0.5f, 0.f, 0.f,
-        0.f, 0.f, 0.5f, 0.f,
-        0.5f, 0.5f, 0.5f, 1.f
-    );
-    return projNormalizationMatrix * projProjectionMatrix * projViewMatrix;
-=======
-
-
-    
 
     glm::mat4 projViewMatrix = glm::mat4(e1.x, e2.x, e3.x, 0.f,
                                          e1.y, e2.y, e3.y, 0.f,
@@ -505,7 +475,6 @@
     glm::mat4 projProjectionMatrix = glm::perspective(glm::radians(fieldOfViewY), aspectRatio, nearPlane, farPlane);
 
     return projProjectionMatrix*projViewMatrix;
->>>>>>> 3d000a5b
 }
 
 bool ProjectionComponent::doesPerformProjection() const {
