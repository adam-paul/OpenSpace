/*****************************************************************************************
*                                                                                       *
* OpenSpace                                                                             *
*                                                                                       *
* Copyright (c) 2014-2016                                                               *
*                                                                                       *
* Permission is hereby granted, free of charge, to any person obtaining a copy of this  *
* software and associated documentation files (the "Software"), to deal in the Software *
* without restriction, including without limitation the rights to use, copy, modify,    *
* merge, publish, distribute, sublicense, and/or sell copies of the Software, and to    *
* permit persons to whom the Software is furnished to do so, subject to the following   *
* conditions:                                                                           *
*                                                                                       *
* The above copyright notice and this permission notice shall be included in all copies *
* or substantial portions of the Software.                                              *
*                                                                                       *
* THE SOFTWARE IS PROVIDED "AS IS", WITHOUT WARRANTY OF ANY KIND, EXPRESS OR IMPLIED,   *
* INCLUDING BUT NOT LIMITED TO THE WARRANTIES OF MERCHANTABILITY, FITNESS FOR A         *
* PARTICULAR PURPOSE AND NONINFRINGEMENT. IN NO EVENT SHALL THE AUTHORS OR COPYRIGHT    *
* HOLDERS BE LIABLE FOR ANY CLAIM, DAMAGES OR OTHER LIABILITY, WHETHER IN AN ACTION OF  *
* CONTRACT, TORT OR OTHERWISE, ARISING FROM, OUT OF OR IN CONNECTION WITH THE SOFTWARE  *
* OR THE USE OR OTHER DEALINGS IN THE SOFTWARE.                                         *
****************************************************************************************/

#include <modules/globebrowsing/globes/renderableglobe.h>

#include <modules/globebrowsing/other/threadpool.h>
#include <modules/globebrowsing/tile/temporaltileprovider.h>

// open space includes
#include <openspace/engine/openspaceengine.h>
#include <openspace/rendering/renderengine.h>
#include <openspace/util/spicemanager.h>
#include <openspace/scene/scenegraphnode.h>

// ghoul includes
#include <ghoul/misc/assert.h>

namespace {
    const std::string _loggerCat = "RenderableGlobe";

    // Keys for the dictionary
    const std::string keyFrame = "Frame";
    const std::string keyRadii = "Radii";
    const std::string keySegmentsPerPatch = "SegmentsPerPatch";
    const std::string keyTextureInitData = "TextureInitData";
    const std::string keyTextures = "Textures";
    const std::string keyColorTextures = "ColorTextures";
    const std::string keyHeightMaps = "HeightMaps";
}



namespace openspace {


    RenderableGlobe::RenderableGlobe(const ghoul::Dictionary& dictionary)
        : _saveOrThrowCamera(properties::BoolProperty("saveOrThrowCamera", "saveOrThrowCamera"))
        , mergeInvisible(properties::BoolProperty("mergeInvisible", "mergeInvisible", true))
        , lodScaleFactor(properties::FloatProperty("lodScaleFactor", "lodScaleFactor", 5.0f, 1.0f, 50.0f))
        , initChunkVisible(properties::BoolProperty("initChunkVisible", "initChunkVisible", true))
        , renderSmallChunksFirst(properties::BoolProperty("renderSmallChunksFirst", "renderSmallChunksFirst", true))
        , chunkHeight(properties::FloatProperty("chunkHeight", "chunkHeight", 8700.0f, 0.0f, 8700.0f))

        , _baseLayersSelection(properties::SelectionProperty("Base Layers", "Base Layers"))
        , _nightLayersSelection(properties::SelectionProperty("Night Textures", "Night Textures"))
        , _heightMapsSelection(properties::SelectionProperty("Height Maps", "Height Maps"))
        , _waterMasksSelection(properties::SelectionProperty("Water Masks", "Water Masks"))
        , _overlaysSelection(properties::SelectionProperty("Overlays", "Overlays"))
        , _grayScaleOverlaysSelection(properties::SelectionProperty("GrayScaleOverlays", "GrayScaleOverlays"))

        , debugSelection(ReferencedBoolSelection("Debug", "Debug"))

        , blendHeightMap(properties::BoolProperty("blendHeightMap", "blendHeightMap", true))
        , blendColorMap(properties::BoolProperty("blendColorMap", "blendColorMap", true))
        , blendNightTexture(properties::BoolProperty("blendNightTexture", "blendNightTexture", true))
        , blendOverlay(properties::BoolProperty("blendOverlay", "blendOverlay", true))
        , blendWaterMask(properties::BoolProperty("blendWaterMask", "blendWaterMask", true))
        , blendGrayScaleOverlay(properties::BoolProperty("blendGrayScaleOverlay", "blendGrayScaleOverlay", true))
        , atmosphereEnabled(properties::BoolProperty("atmosphereEnabled", "atmosphereEnabled", false))
<<<<<<< HEAD
=======

        , showChunkEdges(properties::BoolProperty("showChunkEdges", "showChunkEdges", false))
        , showChunkBounds(properties::BoolProperty("showChunkBounds", "showChunkBounds", false))
>>>>>>> 69aef205
        , levelByProjArea(properties::BoolProperty("levelByProjArea", "levelByProjArea", true))
        , limitLevelByAvailableHeightData(properties::BoolProperty("limitLevelByAvailableHeightData", "limitLevelByAvailableHeightData", true))
    {
        setName("RenderableGlobe");
        
        addProperty(_saveOrThrowCamera);
        addProperty(mergeInvisible);
        addProperty(lodScaleFactor);
        addProperty(initChunkVisible);
        addProperty(renderSmallChunksFirst);
        addProperty(chunkHeight);

        addProperty(_baseLayersSelection);
        addProperty(_nightLayersSelection);
        addProperty(_heightMapsSelection);
        addProperty(_waterMasksSelection);
        addProperty(_overlaysSelection);
        addProperty(_grayScaleOverlaysSelection);


        addProperty(blendHeightMap);
        addProperty(blendColorMap);
        addProperty(blendNightTexture);
        addProperty(blendOverlay);
        addProperty(blendWaterMask);
        addProperty(blendGrayScaleOverlay);
        addProperty(atmosphereEnabled);


        addProperty(levelByProjArea);
        addProperty(limitLevelByAvailableHeightData);

        renderSmallChunksFirst.setValue(true);

        dictionary.getValue(keyFrame, _frame);

        // Read the radii in to its own dictionary
        Vec3 radii;
        dictionary.getValue(keyRadii, radii);
        _ellipsoid = Ellipsoid(radii);
        setBoundingSphere(pss(_ellipsoid.averageRadius(), 0.0));

        // Ghoul can't read ints from lua dictionaries
        double patchSegmentsd;
        dictionary.getValue(keySegmentsPerPatch, patchSegmentsd);
        int patchSegments = patchSegmentsd;
        
        // Init tile provider manager
        ghoul::Dictionary textureInitDataDictionary;
        ghoul::Dictionary texturesDictionary;
        dictionary.getValue(keyTextureInitData, textureInitDataDictionary);
        dictionary.getValue(keyTextures, texturesDictionary);
        _tileProviderManager = std::shared_ptr<TileProviderManager>(
            new TileProviderManager(texturesDictionary, textureInitDataDictionary));

        addToggleLayerProperties(LayeredTextures::ColorTextures, _baseLayersSelection);
        addToggleLayerProperties(LayeredTextures::NightTextures, _nightLayersSelection);
        addToggleLayerProperties(LayeredTextures::HeightMaps, _heightMapsSelection);
        addToggleLayerProperties(LayeredTextures::WaterMasks, _waterMasksSelection);
        addToggleLayerProperties(LayeredTextures::Overlays, _overlaysSelection);
        addToggleLayerProperties(LayeredTextures::GrayScaleOverlays, _grayScaleOverlaysSelection);

        _baseLayersSelection.onChange(std::bind(&RenderableGlobe::baseLayerSelectionChanged, this));
        _nightLayersSelection.onChange(std::bind(&RenderableGlobe::nightLayersSelectionChanged, this));
        _heightMapsSelection.onChange(std::bind(&RenderableGlobe::heightMapsSelectionChanged, this));
        _waterMasksSelection.onChange(std::bind(&RenderableGlobe::waterMasksSelectionChanged, this));
        _overlaysSelection.onChange(std::bind(&RenderableGlobe::overlaysSelectionChanged, this));
        _grayScaleOverlaysSelection.onChange(std::bind(&RenderableGlobe::grayScaleOverlaysSelectionChanged, this));

        _chunkedLodGlobe = std::shared_ptr<ChunkedLodGlobe>(
            new ChunkedLodGlobe(_ellipsoid, patchSegments, _tileProviderManager));        

        _distanceSwitch.addSwitchValue(_chunkedLodGlobe, 1e12);

        // Add debug options - must be after chunkedLodGlobe has been created as it 
        // references its members
        addProperty(debugSelection);
        debugSelection.addOption("Show chunk edges", &_chunkedLodGlobe->showChunkEdges);
        debugSelection.addOption("Show chunk bounds", &_chunkedLodGlobe->showChunkBounds);
        debugSelection.addOption("Show chunk AABB", &_chunkedLodGlobe->showChunkAABB);
        debugSelection.addOption("Culling: Frustum", &_chunkedLodGlobe->doFrustumCulling);
        debugSelection.addOption("Culling: Horizon", &_chunkedLodGlobe->doHorizonCulling);
    }

    RenderableGlobe::~RenderableGlobe() {

    }

    void RenderableGlobe::addToggleLayerProperties(
        LayeredTextures::TextureCategory category,
        properties::SelectionProperty& dest)
    {
        auto& categoryProviders = _tileProviderManager->getLayerCategory(category);
        for (size_t i = 0; i < categoryProviders.size(); i++) {
            std::string name = categoryProviders[i].name;
            dest.addOption( { static_cast<int>(i), name });
        }
    }

    void RenderableGlobe::initializeToggleLayerProperties(
        LayeredTextures::TextureCategory category,
        properties::SelectionProperty& selectionProperty)
    {
        std::vector<int> enabledIndices;
        auto& categoryProviders = _tileProviderManager->getLayerCategory(category);
        for (size_t i = 0; i < categoryProviders.size(); i++) {
            if (categoryProviders[i].isActive)
                enabledIndices.push_back(i);
        }
        selectionProperty.setValue(enabledIndices);
    }


    bool RenderableGlobe::initialize() {
        initializeToggleLayerProperties(LayeredTextures::ColorTextures, _baseLayersSelection);
        initializeToggleLayerProperties(LayeredTextures::NightTextures, _nightLayersSelection);
        initializeToggleLayerProperties(LayeredTextures::HeightMaps, _heightMapsSelection);
        initializeToggleLayerProperties(LayeredTextures::WaterMasks, _waterMasksSelection);
        initializeToggleLayerProperties(LayeredTextures::Overlays, _overlaysSelection);
<<<<<<< HEAD
        debugSelection.initialize();
=======
        initializeToggleLayerProperties(LayeredTextures::GrayScaleOverlays, _grayScaleOverlaysSelection);

>>>>>>> 69aef205
        return _distanceSwitch.initialize();
    }

    bool RenderableGlobe::deinitialize() {
        return _distanceSwitch.deinitialize();
    }

    bool RenderableGlobe::isReady() const {
        return _distanceSwitch.isReady();
    }

    void RenderableGlobe::render(const RenderData& data) {
        if (_saveOrThrowCamera.value()) {
            _saveOrThrowCamera.setValue(false);

            if (_chunkedLodGlobe->getSavedCamera() == nullptr) { // save camera
                LDEBUG("Saving snapshot of camera!");
                _chunkedLodGlobe->setSaveCamera(new Camera(data.camera));
            }
            else { // throw camera
                LDEBUG("Throwing away saved camera!");
                _chunkedLodGlobe->setSaveCamera(nullptr);
            }
        }

        _distanceSwitch.render(data);
    }

    void RenderableGlobe::update(const UpdateData& data) {

        // set spice-orientation in accordance to timestamp
        //_chunkedLodGlobe->setStateMatrix(
        //    SpiceManager::ref().positionTransformMatrix(_frame, "GALACTIC", data.time));
        // We currently do not consider rotation anywhere in the rendering.
        // @TODO Consider rotation everywhere in the rendering (culling, splitting, camera, etc)
        _chunkedLodGlobe->setStateMatrix(glm::dmat3(1.0));
        _time = data.time;
        _distanceSwitch.update(data);

        _chunkedLodGlobe->mergeInvisible = mergeInvisible.value();
        _chunkedLodGlobe->lodScaleFactor = lodScaleFactor.value();
        _chunkedLodGlobe->initChunkVisible = initChunkVisible.value();
        _chunkedLodGlobe->chunkHeight = chunkHeight.value();

        _chunkedLodGlobe->blendProperties[LayeredTextures::HeightMaps] = blendHeightMap.value();
        _chunkedLodGlobe->blendProperties[LayeredTextures::ColorTextures] = blendColorMap.value();
        _chunkedLodGlobe->blendProperties[LayeredTextures::NightTextures] = blendNightTexture.value();
        _chunkedLodGlobe->blendProperties[LayeredTextures::Overlays] = blendOverlay.value();
        _chunkedLodGlobe->blendProperties[LayeredTextures::WaterMasks] = blendWaterMask.value();
        _chunkedLodGlobe->blendProperties[LayeredTextures::GrayScaleOverlays] = blendGrayScaleOverlay.value();
        _chunkedLodGlobe->atmosphereEnabled = atmosphereEnabled.value();

        _chunkedLodGlobe->levelByProjArea = levelByProjArea.value();
        _chunkedLodGlobe->limitLevelByAvailableHeightData = limitLevelByAvailableHeightData.value();

<<<<<<< HEAD
=======
        // Update this after active layers have been updated
>>>>>>> 69aef205
        _tileProviderManager->prerender();
    }

    glm::dvec3 RenderableGlobe::geodeticSurfaceProjection(glm::dvec3 position) {
        return _ellipsoid.geodeticSurfaceProjection(position);
    }

    std::shared_ptr<ChunkedLodGlobe> RenderableGlobe::chunkedLodGlobe() {
        return _chunkedLodGlobe;
    }

    void RenderableGlobe::selectionChanged(
        properties::SelectionProperty selectionProperty,
        LayeredTextures::TextureCategory textureCategory)
    {
        const std::vector<int>& selectedIndices = selectionProperty;
        auto& category = _tileProviderManager->getLayerCategory(textureCategory);
        // First inactivate all of them
        for (size_t i = 0; i < category.size(); i++) {
            category[i].isActive = false;
        }
        // Activate the selected ones
        for (size_t i = 0; i < selectedIndices.size(); i++){
            category[selectedIndices[i]].isActive = true;
        }
    }

    void RenderableGlobe::baseLayerSelectionChanged()
    {
        selectionChanged(_baseLayersSelection, LayeredTextures::ColorTextures);
    }

    void RenderableGlobe::nightLayersSelectionChanged()
    {
        selectionChanged(_nightLayersSelection, LayeredTextures::NightTextures);
    }

    void RenderableGlobe::heightMapsSelectionChanged()
    {
        selectionChanged(_heightMapsSelection, LayeredTextures::HeightMaps);
    }

    void RenderableGlobe::waterMasksSelectionChanged()
    {
        selectionChanged(_waterMasksSelection, LayeredTextures::WaterMasks);
    }

    void RenderableGlobe::overlaysSelectionChanged()
    {
        selectionChanged(_overlaysSelection, LayeredTextures::Overlays);
    }

<<<<<<< HEAD
}  // namespace openspace
=======
    void RenderableGlobe::grayScaleOverlaysSelectionChanged()
    {
        selectionChanged(_grayScaleOverlaysSelection, LayeredTextures::GrayScaleOverlays);
    }

}  // namespace openspace
>>>>>>> 69aef205
<|MERGE_RESOLUTION|>--- conflicted
+++ resolved
@@ -78,12 +78,6 @@
         , blendWaterMask(properties::BoolProperty("blendWaterMask", "blendWaterMask", true))
         , blendGrayScaleOverlay(properties::BoolProperty("blendGrayScaleOverlay", "blendGrayScaleOverlay", true))
         , atmosphereEnabled(properties::BoolProperty("atmosphereEnabled", "atmosphereEnabled", false))
-<<<<<<< HEAD
-=======
-
-        , showChunkEdges(properties::BoolProperty("showChunkEdges", "showChunkEdges", false))
-        , showChunkBounds(properties::BoolProperty("showChunkBounds", "showChunkBounds", false))
->>>>>>> 69aef205
         , levelByProjArea(properties::BoolProperty("levelByProjArea", "levelByProjArea", true))
         , limitLevelByAvailableHeightData(properties::BoolProperty("limitLevelByAvailableHeightData", "limitLevelByAvailableHeightData", true))
     {
@@ -203,12 +197,10 @@
         initializeToggleLayerProperties(LayeredTextures::HeightMaps, _heightMapsSelection);
         initializeToggleLayerProperties(LayeredTextures::WaterMasks, _waterMasksSelection);
         initializeToggleLayerProperties(LayeredTextures::Overlays, _overlaysSelection);
-<<<<<<< HEAD
+        initializeToggleLayerProperties(LayeredTextures::GrayScaleOverlays, _grayScaleOverlaysSelection);
+
         debugSelection.initialize();
-=======
-        initializeToggleLayerProperties(LayeredTextures::GrayScaleOverlays, _grayScaleOverlaysSelection);
-
->>>>>>> 69aef205
+
         return _distanceSwitch.initialize();
     }
 
@@ -264,10 +256,8 @@
         _chunkedLodGlobe->levelByProjArea = levelByProjArea.value();
         _chunkedLodGlobe->limitLevelByAvailableHeightData = limitLevelByAvailableHeightData.value();
 
-<<<<<<< HEAD
-=======
+
         // Update this after active layers have been updated
->>>>>>> 69aef205
         _tileProviderManager->prerender();
     }
 
@@ -320,13 +310,9 @@
         selectionChanged(_overlaysSelection, LayeredTextures::Overlays);
     }
 
-<<<<<<< HEAD
+    void RenderableGlobe::grayScaleOverlaysSelectionChanged()
+    {
+        selectionChanged(_grayScaleOverlaysSelection, LayeredTextures::GrayScaleOverlays);
+    }
+
 }  // namespace openspace
-=======
-    void RenderableGlobe::grayScaleOverlaysSelectionChanged()
-    {
-        selectionChanged(_grayScaleOverlaysSelection, LayeredTextures::GrayScaleOverlays);
-    }
-
-}  // namespace openspace
->>>>>>> 69aef205
