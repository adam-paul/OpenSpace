/*****************************************************************************************
*                                                                                       *
* OpenSpace                                                                             *
*                                                                                       *
* Copyright (c) 2014-2016                                                               *
*                                                                                       *
* Permission is hereby granted, free of charge, to any person obtaining a copy of this  *
* software and associated documentation files (the "Software"), to deal in the Software *
* without restriction, including without limitation the rights to use, copy, modify,    *
* merge, publish, distribute, sublicense, and/or sell copies of the Software, and to    *
* permit persons to whom the Software is furnished to do so, subject to the following   *
* conditions:                                                                           *
*                                                                                       *
* The above copyright notice and this permission notice shall be included in all copies *
* or substantial portions of the Software.                                              *
*                                                                                       *
* THE SOFTWARE IS PROVIDED "AS IS", WITHOUT WARRANTY OF ANY KIND, EXPRESS OR IMPLIED,   *
* INCLUDING BUT NOT LIMITED TO THE WARRANTIES OF MERCHANTABILITY, FITNESS FOR A         *
* PARTICULAR PURPOSE AND NONINFRINGEMENT. IN NO EVENT SHALL THE AUTHORS OR COPYRIGHT    *
* HOLDERS BE LIABLE FOR ANY CLAIM, DAMAGES OR OTHER LIABILITY, WHETHER IN AN ACTION OF  *
* CONTRACT, TORT OR OTHERWISE, ARISING FROM, OUT OF OR IN CONNECTION WITH THE SOFTWARE  *
* OR THE USE OR OTHER DEALINGS IN THE SOFTWARE.                                         *
****************************************************************************************/


#include <modules/globebrowsing/rendering/patchrenderer.h>
#include <modules/globebrowsing/globes/chunkedlodglobe.h>

// open space includes
#include <openspace/engine/wrapper/windowwrapper.h>
#include <openspace/engine/openspaceengine.h>
#include <openspace/rendering/renderengine.h>

// ghoul includes
#include <ghoul/misc/assert.h>
#include <ghoul/opengl/texture.h>
#include <ghoul/opengl/textureunit.h>

// STL includes
#include <sstream>

#define _USE_MATH_DEFINES
#include <math.h>

namespace {
    const std::string _loggerCat = "PatchRenderer";

    const std::string keyFrame = "Frame";
    const std::string keyGeometry = "Geometry";
    const std::string keyShading = "PerformShading";

    const std::string keyBody = "Body";
}

namespace openspace {

    //////////////////////////////////////////////////////////////////////////////////////
    //							PATCH RENDERER											//
    //////////////////////////////////////////////////////////////////////////////////////
    PatchRenderer::PatchRenderer(shared_ptr<TileProviderManager> tileProviderManager)
        : _tileProviderManager(tileProviderManager)
    {

    }

    PatchRenderer::~PatchRenderer() {

    }

    void PatchRenderer::update() {
        auto heightMapProviders = _tileProviderManager->getActiveHeightMapProviders();
        for (auto iter = heightMapProviders.begin(); iter != heightMapProviders.end(); iter++)
        {
            iter->get()->prerender();
        }
        auto colorTextureProviders = _tileProviderManager->getActiveColorTextureProviders();
        for (auto iter = colorTextureProviders.begin(); iter != colorTextureProviders.end(); iter++)
        {
            iter->get()->prerender();
        }
    }

    //////////////////////////////////////////////////////////////////////////////////////
    //								LATLON PATCH RENDERER								//
    //////////////////////////////////////////////////////////////////////////////////////
    ChunkRenderer::ChunkRenderer(
        shared_ptr<Grid> grid,
        shared_ptr<TileProviderManager> tileProviderManager)
        : PatchRenderer(tileProviderManager)
        , _grid(grid)
    {
        _globalRenderingShaderProvider = unique_ptr<LayeredTextureShaderProvider>
            (new LayeredTextureShaderProvider(
                "GlobalChunkedLodPatch",
                "${MODULE_GLOBEBROWSING}/shaders/globalchunkedlodpatch_vs.glsl",
                "${MODULE_GLOBEBROWSING}/shaders/globalchunkedlodpatch_fs.glsl"));

        _localRenderingShaderProvider = unique_ptr<LayeredTextureShaderProvider>
            (new LayeredTextureShaderProvider(
                "LocalChunkedLodPatch",
                "${MODULE_GLOBEBROWSING}/shaders/localchunkedlodpatch_vs.glsl",
                "${MODULE_GLOBEBROWSING}/shaders/localchunkedlodpatch_fs.glsl"));
    }

    void ChunkRenderer::renderChunk(const Chunk& chunk, const RenderData& data) {
        if (chunk.index().level < 9) {
            renderChunkGlobally(chunk, data);
        }
        else {
            renderChunkLocally(chunk, data);
        }
    }

    void ChunkRenderer::renderChunkGlobally(const Chunk& chunk, const RenderData& data){
        using namespace glm;

        const Ellipsoid& ellipsoid = chunk.owner()->ellipsoid();

        // All providers of tiles
        auto heightMapProviders = _tileProviderManager->getActiveHeightMapProviders();
        auto colorTextureProviders = _tileProviderManager->getActiveColorTextureProviders();
        
        int numHeightMapProviders = heightMapProviders.size();
        int numColorTextureProviders = colorTextureProviders.size();
        
        // Create information for the shader provider
        LayeredTextureInfo layeredTextureInfoHeight;
        LayeredTextureInfo layeredTextureInfoColor;
        layeredTextureInfoHeight.keyLastLayerIndex = "lastLayerIndexHeight";
        layeredTextureInfoHeight.lastLayerIndex = numHeightMapProviders - 1;
        layeredTextureInfoHeight.keyUseThisLayerType = "useHeightMap";
        layeredTextureInfoHeight.keyLayerBlendingEnabled = "heightMapBlendingEnabled";
        layeredTextureInfoHeight.layerBlendingEnabled = chunk.owner()->blendHeightMap;

        layeredTextureInfoColor.keyLastLayerIndex = "lastLayerIndexColor";
        layeredTextureInfoColor.lastLayerIndex = numColorTextureProviders - 1;
        layeredTextureInfoColor.keyUseThisLayerType = "useColorTexture";
        layeredTextureInfoColor.keyLayerBlendingEnabled = "colorTextureBlendingEnabled";
        layeredTextureInfoColor.layerBlendingEnabled = chunk.owner()->blendColorMap;

        LayeredTexturePreprocessingData layeredTexturePreprocessingData;
        layeredTexturePreprocessingData.layeredTextureInfo.push_back(
            layeredTextureInfoHeight);
        layeredTexturePreprocessingData.layeredTextureInfo.push_back(
            layeredTextureInfoColor);

        // Now the shader program can be accessed
        ProgramObject* programObject =
            _globalRenderingShaderProvider->getUpdatedShaderProgram(
                layeredTexturePreprocessingData);

        // Activate the shader program
        programObject->activate();

        // Create all the texture units
        std::vector<ghoul::opengl::TextureUnit> texUnitHeight;
        std::vector<ghoul::opengl::TextureUnit> texUnitHeightParent1;
        std::vector<ghoul::opengl::TextureUnit> texUnitHeightParent2;

        texUnitHeight.resize(numHeightMapProviders);
        texUnitHeightParent1.resize(numHeightMapProviders);
        texUnitHeightParent2.resize(numHeightMapProviders);

        std::vector<ghoul::opengl::TextureUnit> texUnitColor;
        std::vector<ghoul::opengl::TextureUnit> texUnitColorParent1;
        std::vector<ghoul::opengl::TextureUnit> texUnitColorParent2;

        texUnitColor.resize(numColorTextureProviders);
        texUnitColorParent1.resize(numColorTextureProviders);
        texUnitColorParent2.resize(numColorTextureProviders);
<<<<<<< HEAD


        if (layeredTextureInfoHeight.useThisLayerType) {

            // Go through all the color texture providers
            int i = 0;
            for (auto it = heightMapProviders.begin(); it != heightMapProviders.end(); it++)
            {
                auto tileProvider = it->get();
                // Get the texture that should be used for rendering
                TileAndTransform tileAndTransform = tileProvider->getHighestResolutionTile(chunk.index());
                
                if (tileAndTransform.tile.status == Tile::Status::Unavailable) {
                    // don't render if no tile was available
                    programObject->deactivate();
                    return;
                }

                TileDepthTransform depthTransform = tileProvider->depthTransform();

=======
 
        // Go through all the height map providers
        int i = 0;
        for (auto it = heightMapProviders.begin(); it != heightMapProviders.end(); it++)
        {
            auto tileProvider = it->get();
            // Get the texture that should be used for rendering
            Tile tile = tileProvider->getHighestResolutionTile(chunk.index());

            if (tile.texture == nullptr) {
                // don't render if no tile was available
                programObject->deactivate();
                return;
            }
            TileDepthTransform depthTransform = tileProvider->depthTransform();


            // The texture needs a unit to sample from
            texUnitHeight[i].activate();
            tile.texture->bind();

            std::string indexedTileKey = "heightTiles[" + std::to_string(i) + "]";
            // Send uniforms for the tile to the shader
            programObject->setUniform(indexedTileKey + ".textureSampler", texUnitHeight[i]);

            programObject->setUniform(
                indexedTileKey + ".uvTransform.uvScale",
                tile.uvTransform.uvScale);
            programObject->setUniform(
                indexedTileKey + ".uvTransform.uvOffset",
                tile.uvTransform.uvOffset);

            programObject->setUniform(
                indexedTileKey + ".depthTransform.depthScale",
                depthTransform.depthScale);
            programObject->setUniform(
                indexedTileKey + ".depthTransform.depthOffset",
                depthTransform.depthOffset);

            // If blending is enabled, two more textures are needed
            if (layeredTextureInfoHeight.layerBlendingEnabled) {
                Tile tileParent1 = tileProvider->getHighestResolutionTile(chunk.index(), 1);
                Tile tileParent2 = tileProvider->getHighestResolutionTile(chunk.index(), 2);

                if (tileParent1.texture == nullptr) {
                    tileParent1 = tile;
                }
                if (tileParent2.texture == nullptr) {
                    tileParent2 = tileParent1;
                }
>>>>>>> ec226835

                // Blend tile with two parents
                // The texture needs a unit to sample from
<<<<<<< HEAD
                texUnitHeight[i].activate();
                tileAndTransform.tile.texture->bind();
=======
                texUnitHeightParent1[i].activate();
                tileParent1.texture->bind();
>>>>>>> ec226835

                std::string indexedTileKeyParent1 = "heightTilesParent1[" + std::to_string(i) + "]";
                // Send uniforms for the tile to the shader
                programObject->setUniform(indexedTileKeyParent1 + ".textureSampler", texUnitHeightParent1[i]);

                programObject->setUniform(
<<<<<<< HEAD
                    indexedTileKey + ".uvTransform.uvScale",
                    tileAndTransform.uvTransform.uvScale);
                programObject->setUniform(
                    indexedTileKey + ".uvTransform.uvOffset",
                    tileAndTransform.uvTransform.uvOffset);
=======
                    indexedTileKeyParent1 + ".uvTransform.uvScale",
                    tileParent1.uvTransform.uvScale);
                programObject->setUniform(
                    indexedTileKeyParent1 + ".uvTransform.uvOffset",
                    tileParent1.uvTransform.uvOffset);


                // The texture needs a unit to sample from
                texUnitHeightParent2[i].activate();
                tileParent2.texture->bind();

                std::string indexedTileKeyParent2 = "heightTilesParent2[" + std::to_string(i) + "]";
                // Send uniforms for the tile to the shader
                programObject->setUniform(indexedTileKeyParent2 + ".textureSampler", texUnitHeightParent2[i]);
>>>>>>> ec226835

                programObject->setUniform(
                    indexedTileKeyParent2 + ".uvTransform.uvScale",
                    tileParent2.uvTransform.uvScale);
                programObject->setUniform(
<<<<<<< HEAD
                    indexedTileKey + ".depthTransform.depthOffset",
                    depthTransform.depthOffset);

                // If blending is enabled, two more textures are needed
                if (layeredTextureInfoHeight.layerBlendingEnabled) {
                    TileAndTransform tileAndTransformParent1 = tileProvider->getHighestResolutionTile(chunk.index(), 1);
                    TileAndTransform tileAndTransformParent2 = tileProvider->getHighestResolutionTile(chunk.index(), 2);
                    
                    if (tileAndTransformParent1.tile.status == Tile::Status::Unavailable) {
                        tileAndTransformParent1 = tileAndTransform;
                    }
                    if (tileAndTransformParent2.tile.status == Tile::Status::Unavailable) {
                        tileAndTransformParent2 = tileAndTransformParent1;
                    }

                    // Blend tile with two parents
                    // The texture needs a unit to sample from
                    texUnitHeightParent1[i].activate();
                    tileAndTransformParent1.tile.texture->bind();

                    std::string indexedTileKeyParent1 = "heightTilesParent1[" + std::to_string(i) + "]";
                    // Send uniforms for the tile to the shader
                    programObject->setUniform(indexedTileKeyParent1 + ".textureSampler", texUnitHeightParent1[i]);

                    programObject->setUniform(
                        indexedTileKeyParent1 + ".uvTransform.uvScale",
                        tileAndTransformParent1.uvTransform.uvScale);
                    programObject->setUniform(
                        indexedTileKeyParent1 + ".uvTransform.uvOffset",
                        tileAndTransformParent1.uvTransform.uvOffset);


                    // The texture needs a unit to sample from
                    texUnitHeightParent2[i].activate();
                    tileAndTransformParent2.tile.texture->bind();

                    std::string indexedTileKeyParent2 = "heightTilesParent2[" + std::to_string(i) + "]";
                    // Send uniforms for the tile to the shader
                    programObject->setUniform(indexedTileKeyParent2 + ".textureSampler", texUnitHeightParent2[i]);

                    programObject->setUniform(
                        indexedTileKeyParent2 + ".uvTransform.uvScale",
                        tileAndTransformParent2.uvTransform.uvScale);
                    programObject->setUniform(
                        indexedTileKeyParent2 + ".uvTransform.uvOffset",
                        tileAndTransformParent2.uvTransform.uvOffset);
                }

                i++;
=======
                    indexedTileKeyParent2 + ".uvTransform.uvOffset",
                    tileParent2.uvTransform.uvOffset);
>>>>>>> ec226835
            }

            i++;
        }
        
<<<<<<< HEAD
        if (layeredTextureInfoColor.useThisLayerType) {

            // Go through all the color texture providers
            int i = 0;
            for (auto it = colorTextureProviders.begin(); it != colorTextureProviders.end(); it++)
            {
                auto tileProvider = it->get();
                // Get the texture that should be used for rendering
                TileAndTransform tileAndTransform = tileProvider->getHighestResolutionTile(chunk.index());

                if (tileAndTransform.tile.status == Tile::Status::Unavailable) {
                    // don't render if no tile was available
                    programObject->deactivate();
                    return;
=======
        // Go through all the color texture providers
        i = 0;
        for (auto it = colorTextureProviders.begin(); it != colorTextureProviders.end(); it++)
        {
            auto tileProvider = it->get();
            // Get the texture that should be used for rendering
            Tile tile = tileProvider->getHighestResolutionTile(chunk.index());

            if (tile.texture == nullptr) {
                // don't render if no tile was available
                programObject->deactivate();
                return;
            }

            // The texture needs a unit to sample from
            texUnitColor[i].activate();
            tile.texture->bind();

            std::string indexedTileKey = "colorTiles[" + std::to_string(i) + "]";
            // Send uniforms for the tile to the shader
            programObject->setUniform(indexedTileKey + ".textureSampler", texUnitColor[i]);

            programObject->setUniform(
                indexedTileKey + ".uvTransform.uvScale",
                tile.uvTransform.uvScale);
            programObject->setUniform(
                indexedTileKey + ".uvTransform.uvOffset",
                tile.uvTransform.uvOffset);

            // If blending is enabled, two more textures are needed
            if (layeredTextureInfoColor.layerBlendingEnabled) {
                Tile tileParent1 = tileProvider->getHighestResolutionTile(chunk.index(), 1);
                Tile tileParent2 = tileProvider->getHighestResolutionTile(chunk.index(), 2);

                if (tileParent1.texture == nullptr) {
                    tileParent1 = tile;
                }
                if (tileParent2.texture == nullptr) {
                    tileParent2 = tileParent1;
>>>>>>> ec226835
                }

                // Blend tile with two parents
                // The texture needs a unit to sample from
<<<<<<< HEAD
                texUnitColor[i].activate();
                tileAndTransform.tile.texture->bind();
=======
                texUnitColorParent1[i].activate();
                tileParent1.texture->bind();
>>>>>>> ec226835

                std::string indexedTileKeyParent1 = "colorTilesParent1[" + std::to_string(i) + "]";
                // Send uniforms for the tile to the shader
                programObject->setUniform(indexedTileKeyParent1 + ".textureSampler", texUnitColorParent1[i]);

                programObject->setUniform(
<<<<<<< HEAD
                    indexedTileKey + ".uvTransform.uvScale",
                    tileAndTransform.uvTransform.uvScale);
                programObject->setUniform(
                    indexedTileKey + ".uvTransform.uvOffset",
                    tileAndTransform.uvTransform.uvOffset);

                // If blending is enabled, two more textures are needed
                if (layeredTextureInfoColor.layerBlendingEnabled) {
                    TileAndTransform tileAndTransformParent1 = tileProvider->getHighestResolutionTile(chunk.index(), 1);
                    TileAndTransform tileAndTransformParent2 = tileProvider->getHighestResolutionTile(chunk.index(), 2);

                    if (tileAndTransformParent1.tile.status == Tile::Status::Unavailable) {
                        tileAndTransformParent1 = tileAndTransform;
                    }
                    if (tileAndTransformParent2.tile.status == Tile::Status::Unavailable) {
                        tileAndTransformParent2 = tileAndTransformParent1;
                    }

                    // Blend tile with two parents
                    // The texture needs a unit to sample from
                    texUnitColorParent1[i].activate();
                    tileAndTransformParent1.tile.texture->bind();

                    std::string indexedTileKeyParent1 = "colorTilesParent1[" + std::to_string(i) + "]";
                    // Send uniforms for the tile to the shader
                    programObject->setUniform(indexedTileKeyParent1 + ".textureSampler", texUnitColorParent1[i]);

                    programObject->setUniform(
                        indexedTileKeyParent1 + ".uvTransform.uvScale",
                        tileAndTransformParent1.uvTransform.uvScale);
                    programObject->setUniform(
                        indexedTileKeyParent1 + ".uvTransform.uvOffset",
                        tileAndTransformParent1.uvTransform.uvOffset);


                    // The texture needs a unit to sample from
                    texUnitColorParent2[i].activate();
                    tileAndTransformParent2.tile.texture->bind();

                    std::string indexedTileKeyParent2 = "colorTilesParent2[" + std::to_string(i) + "]";
                    // Send uniforms for the tile to the shader
                    programObject->setUniform(indexedTileKeyParent2 + ".textureSampler", texUnitColorParent2[i]);

                    programObject->setUniform(
                        indexedTileKeyParent2 + ".uvTransform.uvScale",
                        tileAndTransformParent2.uvTransform.uvScale);
                    programObject->setUniform(
                        indexedTileKeyParent2 + ".uvTransform.uvOffset",
                        tileAndTransformParent2.uvTransform.uvOffset);
                }
                i++;
=======
                    indexedTileKeyParent1 + ".uvTransform.uvScale",
                    tileParent1.uvTransform.uvScale);
                programObject->setUniform(
                    indexedTileKeyParent1 + ".uvTransform.uvOffset",
                    tileParent1.uvTransform.uvOffset);


                // The texture needs a unit to sample from
                texUnitColorParent2[i].activate();
                tileParent2.texture->bind();

                std::string indexedTileKeyParent2 = "colorTilesParent2[" + std::to_string(i) + "]";
                // Send uniforms for the tile to the shader
                programObject->setUniform(indexedTileKeyParent2 + ".textureSampler", texUnitColorParent2[i]);

                programObject->setUniform(
                    indexedTileKeyParent2 + ".uvTransform.uvScale",
                    tileParent2.uvTransform.uvScale);
                programObject->setUniform(
                    indexedTileKeyParent2 + ".uvTransform.uvOffset",
                    tileParent2.uvTransform.uvOffset);
>>>>>>> ec226835
            }
            i++;
        }

        // This information is only needed when doing blending
        if ((numHeightMapProviders > 0 && layeredTextureInfoHeight.layerBlendingEnabled) ||
            (numColorTextureProviders > 0 && layeredTextureInfoColor.layerBlendingEnabled)) {
            float distanceScaleFactor = chunk.owner()->lodScaleFactor * ellipsoid.minimumRadius();
            programObject->setUniform("cameraPosition", vec3(data.camera.positionVec3()));
            programObject->setUniform("distanceScaleFactor", distanceScaleFactor);
            programObject->setUniform("chunkLevel", chunk.index().level);
        }
        
        // Calculate other uniform variables needed for rendering
        Geodetic2 swCorner = chunk.surfacePatch().southWestCorner();
        auto patchSize = chunk.surfacePatch().size();
        
        // TODO : Model transform should be fetched as a matrix directly.
        dmat4 modelTransform = dmat4(chunk.owner()->stateMatrix()); // Rotation
        modelTransform = translate(dmat4(1), data.position.dvec3()) * modelTransform; // Translation
        dmat4 viewTransform = data.camera.combinedViewMatrix();
        mat4 modelViewProjectionTransform = data.camera.projectionMatrix()
            * mat4(viewTransform * modelTransform);

        // Upload the uniform variables
        programObject->setUniform("modelViewProjectionTransform", modelViewProjectionTransform);
        programObject->setUniform("minLatLon", vec2(swCorner.toLonLatVec2()));
        programObject->setUniform("lonLatScalingFactor", vec2(patchSize.toLonLatVec2()));
        programObject->setUniform("radiiSquared", vec3(ellipsoid.radiiSquared()));
        programObject->setUniform("xSegments", _grid->xSegments());

        // The length of the skirts is proportional to its size
        programObject->setUniform("skirtLength", static_cast<float>(chunk.surfacePatch().halfSize().lat * 1000000));
        
        // OpenGL rendering settings
        glEnable(GL_DEPTH_TEST);
        glEnable(GL_CULL_FACE);
        glCullFace(GL_BACK);

        // render
        _grid->geometry().drawUsingActiveProgram();

        // disable shader
        programObject->deactivate();
    }

    void ChunkRenderer::renderChunkLocally(const Chunk& chunk, const RenderData& data)
    {
        using namespace glm;

        const Ellipsoid& ellipsoid = chunk.owner()->ellipsoid();

        // All providers of tiles
        auto heightMapProviders = _tileProviderManager->getActiveHeightMapProviders();
        auto colorTextureProviders = _tileProviderManager->getActiveColorTextureProviders();

        int numHeightMapProviders = heightMapProviders.size();
        int numColorTextureProviders = colorTextureProviders.size();

        // Create information for the shader provider
        LayeredTextureInfo layeredTextureInfoHeight;
        LayeredTextureInfo layeredTextureInfoColor;
        layeredTextureInfoHeight.keyLastLayerIndex = "lastLayerIndexHeight";
        layeredTextureInfoHeight.lastLayerIndex = numHeightMapProviders - 1;
        layeredTextureInfoHeight.keyUseThisLayerType = "useHeightMap";
        layeredTextureInfoHeight.keyLayerBlendingEnabled = "heightMapBlendingEnabled";
        layeredTextureInfoHeight.layerBlendingEnabled = chunk.owner()->blendHeightMap;

        layeredTextureInfoColor.keyLastLayerIndex = "lastLayerIndexColor";
        layeredTextureInfoColor.lastLayerIndex = numColorTextureProviders - 1;
        layeredTextureInfoColor.keyUseThisLayerType = "useColorTexture";
        layeredTextureInfoColor.keyLayerBlendingEnabled = "colorTextureBlendingEnabled";
        layeredTextureInfoColor.layerBlendingEnabled = chunk.owner()->blendColorMap;

        LayeredTexturePreprocessingData layeredTexturePreprocessingData;
        layeredTexturePreprocessingData.layeredTextureInfo.push_back(
            layeredTextureInfoHeight);
        layeredTexturePreprocessingData.layeredTextureInfo.push_back(
            layeredTextureInfoColor);

        // Now the shader program can be accessed
        ProgramObject* programObject =
            _localRenderingShaderProvider->getUpdatedShaderProgram(
                layeredTexturePreprocessingData);

        // Activate the shader program
        programObject->activate();

        // Create all the texture units
        std::vector<ghoul::opengl::TextureUnit> texUnitHeight;
        std::vector<ghoul::opengl::TextureUnit> texUnitHeightParent1;
        std::vector<ghoul::opengl::TextureUnit> texUnitHeightParent2;

        texUnitHeight.resize(numHeightMapProviders);
        texUnitHeightParent1.resize(numHeightMapProviders);
        texUnitHeightParent2.resize(numHeightMapProviders);

        std::vector<ghoul::opengl::TextureUnit> texUnitColor;
        std::vector<ghoul::opengl::TextureUnit> texUnitColorParent1;
        std::vector<ghoul::opengl::TextureUnit> texUnitColorParent2;

        texUnitColor.resize(numColorTextureProviders);
        texUnitColorParent1.resize(numColorTextureProviders);
        texUnitColorParent2.resize(numColorTextureProviders);

        // Go through all the height map providers
        int i = 0;
        for (auto it = heightMapProviders.begin(); it != heightMapProviders.end(); it++)
        {
            auto tileProvider = it->get();
            // Get the texture that should be used for rendering
            Tile tile = tileProvider->getHighestResolutionTile(chunk.index());

            if (tile.texture == nullptr) {
                // don't render if no tile was available
                programObject->deactivate();
                return;
            }
            TileDepthTransform depthTransform = tileProvider->depthTransform();


            // The texture needs a unit to sample from
            texUnitHeight[i].activate();
            tile.texture->bind();

            std::string indexedTileKey = "heightTiles[" + std::to_string(i) + "]";
            // Send uniforms for the tile to the shader
            programObject->setUniform(indexedTileKey + ".textureSampler", texUnitHeight[i]);

            programObject->setUniform(
                indexedTileKey + ".uvTransform.uvScale",
                tile.uvTransform.uvScale);
            programObject->setUniform(
                indexedTileKey + ".uvTransform.uvOffset",
                tile.uvTransform.uvOffset);

            programObject->setUniform(
                indexedTileKey + ".depthTransform.depthScale",
                depthTransform.depthScale);
            programObject->setUniform(
                indexedTileKey + ".depthTransform.depthOffset",
                depthTransform.depthOffset);

            // If blending is enabled, two more textures are needed
            if (layeredTextureInfoHeight.layerBlendingEnabled) {
                Tile tileParent1 = tileProvider->getHighestResolutionTile(chunk.index(), 1);
                Tile tileParent2 = tileProvider->getHighestResolutionTile(chunk.index(), 2);

                if (tileParent1.texture == nullptr) {
                    tileParent1 = tile;
                }
                if (tileParent2.texture == nullptr) {
                    tileParent2 = tileParent1;
                }

                // Blend tile with two parents
                // The texture needs a unit to sample from
                texUnitHeightParent1[i].activate();
                tileParent1.texture->bind();

<<<<<<< HEAD
            // Go through all the color texture providers
            int i = 0;
            for (auto it = heightMapProviders.begin(); it != heightMapProviders.end(); it++)
            {
                auto tileProvider = it->get();
                // Get the texture that should be used for rendering
                TileAndTransform tileAndTransform = tileProvider->getHighestResolutionTile(chunk.index());

                if (tileAndTransform.tile.status == Tile::Status::Unavailable) {
                    // don't render if no tile was available
                    programObject->deactivate();
                    return;
                }
                TileDepthTransform depthTransform = tileProvider->depthTransform();


                // The texture needs a unit to sample from
                texUnitHeight[i].activate();
                tileAndTransform.tile.texture->bind();
=======
                std::string indexedTileKeyParent1 = "heightTilesParent1[" + std::to_string(i) + "]";
                // Send uniforms for the tile to the shader
                programObject->setUniform(indexedTileKeyParent1 + ".textureSampler", texUnitHeightParent1[i]);

                programObject->setUniform(
                    indexedTileKeyParent1 + ".uvTransform.uvScale",
                    tileParent1.uvTransform.uvScale);
                programObject->setUniform(
                    indexedTileKeyParent1 + ".uvTransform.uvOffset",
                    tileParent1.uvTransform.uvOffset);


                // The texture needs a unit to sample from
                texUnitHeightParent2[i].activate();
                tileParent2.texture->bind();
>>>>>>> ec226835

                std::string indexedTileKeyParent2 = "heightTilesParent2[" + std::to_string(i) + "]";
                // Send uniforms for the tile to the shader
                programObject->setUniform(indexedTileKeyParent2 + ".textureSampler", texUnitHeightParent2[i]);

                programObject->setUniform(
<<<<<<< HEAD
                    indexedTileKey + ".uvTransform.uvScale",
                    tileAndTransform.uvTransform.uvScale);
                programObject->setUniform(
                    indexedTileKey + ".uvTransform.uvOffset",
                    tileAndTransform.uvTransform.uvOffset);

                programObject->setUniform(
                    indexedTileKey + ".depthTransform.depthScale",
                    depthTransform.depthScale);
                programObject->setUniform(
                    indexedTileKey + ".depthTransform.depthOffset",
                    depthTransform.depthOffset);

                // If blending is enabled, two more textures are needed
                if (layeredTextureInfoHeight.layerBlendingEnabled) {
                    TileAndTransform tileAndTransformParent1 = tileProvider->getHighestResolutionTile(chunk.index(), 1);
                    TileAndTransform tileAndTransformParent2 = tileProvider->getHighestResolutionTile(chunk.index(), 2);

                    if (tileAndTransformParent1.tile.status == Tile::Status::Unavailable) {
                        tileAndTransformParent1 = tileAndTransform;
                    }
                    if (tileAndTransformParent2.tile.status == Tile::Status::Unavailable) {
                        tileAndTransformParent2 = tileAndTransformParent1;
                    }

                    // Blend tile with two parents
                    // The texture needs a unit to sample from
                    texUnitHeightParent1[i].activate();
                    tileAndTransformParent1.tile.texture->bind();

                    std::string indexedTileKeyParent1 = "heightTilesParent1[" + std::to_string(i) + "]";
                    // Send uniforms for the tile to the shader
                    programObject->setUniform(indexedTileKeyParent1 + ".textureSampler", texUnitHeightParent1[i]);

                    programObject->setUniform(
                        indexedTileKeyParent1 + ".uvTransform.uvScale",
                        tileAndTransformParent1.uvTransform.uvScale);
                    programObject->setUniform(
                        indexedTileKeyParent1 + ".uvTransform.uvOffset",
                        tileAndTransformParent1.uvTransform.uvOffset);


                    // The texture needs a unit to sample from
                    texUnitHeightParent2[i].activate();
                    tileAndTransformParent2.tile.texture->bind();

                    std::string indexedTileKeyParent2 = "heightTilesParent2[" + std::to_string(i) + "]";
                    // Send uniforms for the tile to the shader
                    programObject->setUniform(indexedTileKeyParent2 + ".textureSampler", texUnitHeightParent2[i]);

                    programObject->setUniform(
                        indexedTileKeyParent2 + ".uvTransform.uvScale",
                        tileAndTransformParent2.uvTransform.uvScale);
                    programObject->setUniform(
                        indexedTileKeyParent2 + ".uvTransform.uvOffset",
                        tileAndTransformParent2.uvTransform.uvOffset);
                }
=======
                    indexedTileKeyParent2 + ".uvTransform.uvScale",
                    tileParent2.uvTransform.uvScale);
                programObject->setUniform(
                    indexedTileKeyParent2 + ".uvTransform.uvOffset",
                    tileParent2.uvTransform.uvOffset);
            }

            i++;
        }
>>>>>>> ec226835

        // Go through all the color texture providers
        i = 0;
        for (auto it = colorTextureProviders.begin(); it != colorTextureProviders.end(); it++)
        {
            auto tileProvider = it->get();
            // Get the texture that should be used for rendering
            Tile tile = tileProvider->getHighestResolutionTile(chunk.index());

            if (tile.texture == nullptr) {
                // don't render if no tile was available
                programObject->deactivate();
                return;
            }

            // The texture needs a unit to sample from
            texUnitColor[i].activate();
            tile.texture->bind();

            std::string indexedTileKey = "colorTiles[" + std::to_string(i) + "]";
            // Send uniforms for the tile to the shader
            programObject->setUniform(indexedTileKey + ".textureSampler", texUnitColor[i]);

<<<<<<< HEAD
            // Go through all the color texture providers
            int i = 0;
            for (auto it = colorTextureProviders.begin(); it != colorTextureProviders.end(); it++)
            {
                auto tileProvider = it->get();
                // Get the texture that should be used for rendering
                TileAndTransform tileAndTransform = tileProvider->getHighestResolutionTile(chunk.index());

                if (tileAndTransform.tile.status == Tile::Status::Unavailable) {
                    // don't render if no tile was available
                    programObject->deactivate();
                    return;
=======
            programObject->setUniform(
                indexedTileKey + ".uvTransform.uvScale",
                tile.uvTransform.uvScale);
            programObject->setUniform(
                indexedTileKey + ".uvTransform.uvOffset",
                tile.uvTransform.uvOffset);

            // If blending is enabled, two more textures are needed
            if (layeredTextureInfoColor.layerBlendingEnabled) {
                Tile tileParent1 = tileProvider->getHighestResolutionTile(chunk.index(), 1);
                Tile tileParent2 = tileProvider->getHighestResolutionTile(chunk.index(), 2);

                if (tileParent1.texture == nullptr) {
                    tileParent1 = tile;
                }
                if (tileParent2.texture == nullptr) {
                    tileParent2 = tileParent1;
>>>>>>> ec226835
                }

                // Blend tile with two parents
                // The texture needs a unit to sample from
<<<<<<< HEAD
                texUnitColor[i].activate();
                tileAndTransform.tile.texture->bind();
=======
                texUnitColorParent1[i].activate();
                tileParent1.texture->bind();
>>>>>>> ec226835

                std::string indexedTileKeyParent1 = "colorTilesParent1[" + std::to_string(i) + "]";
                // Send uniforms for the tile to the shader
                programObject->setUniform(indexedTileKeyParent1 + ".textureSampler", texUnitColorParent1[i]);

                programObject->setUniform(
<<<<<<< HEAD
                    indexedTileKey + ".uvTransform.uvScale",
                    tileAndTransform.uvTransform.uvScale);
                programObject->setUniform(
                    indexedTileKey + ".uvTransform.uvOffset",
                    tileAndTransform.uvTransform.uvOffset);

                // If blending is enabled, two more textures are needed
                if (layeredTextureInfoColor.layerBlendingEnabled) {
                    TileAndTransform tileAndTransformParent1 = tileProvider->getHighestResolutionTile(chunk.index(), 1);
                    TileAndTransform tileAndTransformParent2 = tileProvider->getHighestResolutionTile(chunk.index(), 2);
                    if (tileAndTransform.tile.status == Tile::Status::Unavailable) {
                        tileAndTransformParent1 = tileAndTransform;
                    }
                    if (tileAndTransform.tile.status == Tile::Status::Unavailable) {
                        tileAndTransformParent2 = tileAndTransformParent1;
                    }

                    // Blend tile with two parents
                    // The texture needs a unit to sample from
                    texUnitColorParent1[i].activate();
                    tileAndTransformParent1.tile.texture->bind();

                    std::string indexedTileKeyParent1 = "colorTilesParent1[" + std::to_string(i) + "]";
                    // Send uniforms for the tile to the shader
                    programObject->setUniform(indexedTileKeyParent1 + ".textureSampler", texUnitColorParent1[i]);

                    programObject->setUniform(
                        indexedTileKeyParent1 + ".uvTransform.uvScale",
                        tileAndTransformParent1.uvTransform.uvScale);
                    programObject->setUniform(
                        indexedTileKeyParent1 + ".uvTransform.uvOffset",
                        tileAndTransformParent1.uvTransform.uvOffset);


                    // The texture needs a unit to sample from
                    texUnitColorParent2[i].activate();
                    tileAndTransformParent2.tile.texture->bind();

                    std::string indexedTileKeyParent2 = "colorTilesParent2[" + std::to_string(i) + "]";
                    // Send uniforms for the tile to the shader
                    programObject->setUniform(indexedTileKeyParent2 + ".textureSampler", texUnitColorParent2[i]);

                    programObject->setUniform(
                        indexedTileKeyParent2 + ".uvTransform.uvScale",
                        tileAndTransformParent2.uvTransform.uvScale);
                    programObject->setUniform(
                        indexedTileKeyParent2 + ".uvTransform.uvOffset",
                        tileAndTransformParent2.uvTransform.uvOffset);
                }
                i++;
=======
                    indexedTileKeyParent1 + ".uvTransform.uvScale",
                    tileParent1.uvTransform.uvScale);
                programObject->setUniform(
                    indexedTileKeyParent1 + ".uvTransform.uvOffset",
                    tileParent1.uvTransform.uvOffset);


                // The texture needs a unit to sample from
                texUnitColorParent2[i].activate();
                tileParent2.texture->bind();

                std::string indexedTileKeyParent2 = "colorTilesParent2[" + std::to_string(i) + "]";
                // Send uniforms for the tile to the shader
                programObject->setUniform(indexedTileKeyParent2 + ".textureSampler", texUnitColorParent2[i]);

                programObject->setUniform(
                    indexedTileKeyParent2 + ".uvTransform.uvScale",
                    tileParent2.uvTransform.uvScale);
                programObject->setUniform(
                    indexedTileKeyParent2 + ".uvTransform.uvOffset",
                    tileParent2.uvTransform.uvOffset);
>>>>>>> ec226835
            }
            i++;
        }
        
        // This information is only needed when doing blending
        if ((layeredTextureInfoHeight.layerBlendingEnabled && numHeightMapProviders > 0) ||
            (layeredTextureInfoColor.layerBlendingEnabled && numColorTextureProviders > 0)) {
            float distanceScaleFactor = chunk.owner()->lodScaleFactor * chunk.owner()->ellipsoid().minimumRadius();
            programObject->setUniform("distanceScaleFactor", distanceScaleFactor);
            programObject->setUniform("chunkLevel", chunk.index().level);
        }

        // Calculate other uniform variables needed for rendering

        // TODO : Model transform should be fetched as a matrix directly.
        dmat4 modelTransform = translate(dmat4(1), data.position.dvec3());
        dmat4 viewTransform = data.camera.combinedViewMatrix();
        dmat4 modelViewTransform = viewTransform * modelTransform;

        Geodetic2 sw = chunk.surfacePatch().southWestCorner();
        Geodetic2 se = chunk.surfacePatch().southEastCorner();
        Geodetic2 nw = chunk.surfacePatch().northWestCorner();
        Geodetic2 ne = chunk.surfacePatch().northEastCorner();

        // Get model space positions of the four control points
        Vec3 patchSwModelSpace = ellipsoid.cartesianSurfacePosition(sw);
        Vec3 patchSeModelSpace = ellipsoid.cartesianSurfacePosition(se);
        Vec3 patchNwModelSpace = ellipsoid.cartesianSurfacePosition(nw);
        Vec3 patchNeModelSpace = ellipsoid.cartesianSurfacePosition(ne);

        // Transform all control points to camera space
        Vec3 patchSwCameraSpace = Vec3(dmat4(modelViewTransform) * glm::dvec4(patchSwModelSpace, 1));
        Vec3 patchSeCameraSpace = Vec3(dmat4(modelViewTransform) * glm::dvec4(patchSeModelSpace, 1));
        Vec3 patchNwCameraSpace = Vec3(dmat4(modelViewTransform) * glm::dvec4(patchNwModelSpace, 1));
        Vec3 patchNeCameraSpace = Vec3(dmat4(modelViewTransform) * glm::dvec4(patchNeModelSpace, 1));

        // Send control points to shader
        programObject->setUniform("p00", vec3(patchSwCameraSpace));
        programObject->setUniform("p10", vec3(patchSeCameraSpace));
        programObject->setUniform("p01", vec3(patchNwCameraSpace));
        programObject->setUniform("p11", vec3(patchNeCameraSpace));

        vec3 patchNormalCameraSpace = normalize(
            cross(patchSeCameraSpace - patchSwCameraSpace,
                patchNwCameraSpace - patchSwCameraSpace));

        programObject->setUniform(
            "patchNormalCameraSpace",
            patchNormalCameraSpace);

        programObject->setUniform(
            "projectionTransform",
            data.camera.projectionMatrix());

        programObject->setUniform("xSegments", _grid->xSegments());
        // The length of the skirts is proportional to its size
        programObject->setUniform("skirtLength", static_cast<float>(chunk.surfacePatch().halfSize().lat * 1000000));


        // OpenGL rendering settings
        glEnable(GL_DEPTH_TEST);
        glEnable(GL_CULL_FACE);
        glCullFace(GL_BACK);

        // render
        _grid->geometry().drawUsingActiveProgram();

        // disable shader
        programObject->deactivate();
    }
}  // namespace openspace<|MERGE_RESOLUTION|>--- conflicted
+++ resolved
@@ -168,332 +168,164 @@
         texUnitColor.resize(numColorTextureProviders);
         texUnitColorParent1.resize(numColorTextureProviders);
         texUnitColorParent2.resize(numColorTextureProviders);
-<<<<<<< HEAD
-
-
-        if (layeredTextureInfoHeight.useThisLayerType) {
-
-            // Go through all the color texture providers
-            int i = 0;
-            for (auto it = heightMapProviders.begin(); it != heightMapProviders.end(); it++)
-            {
-                auto tileProvider = it->get();
-                // Get the texture that should be used for rendering
-                TileAndTransform tileAndTransform = tileProvider->getHighestResolutionTile(chunk.index());
-                
-                if (tileAndTransform.tile.status == Tile::Status::Unavailable) {
-                    // don't render if no tile was available
-                    programObject->deactivate();
-                    return;
-                }
-
-                TileDepthTransform depthTransform = tileProvider->depthTransform();
-
-=======
- 
-        // Go through all the height map providers
+
+
+
+        // Go through all the color texture providers
         int i = 0;
         for (auto it = heightMapProviders.begin(); it != heightMapProviders.end(); it++)
         {
             auto tileProvider = it->get();
             // Get the texture that should be used for rendering
-            Tile tile = tileProvider->getHighestResolutionTile(chunk.index());
-
-            if (tile.texture == nullptr) {
+            TileAndTransform tileAndTransform = tileProvider->getHighestResolutionTile(chunk.index());
+                
+            if (tileAndTransform.tile.status == Tile::Status::Unavailable) {
                 // don't render if no tile was available
                 programObject->deactivate();
                 return;
             }
+
             TileDepthTransform depthTransform = tileProvider->depthTransform();
-
-
+            std::string indexedTileKey = "heightTiles[" + std::to_string(i) + "]";
+            programObject->setUniform(
+                indexedTileKey + ".depthTransform.depthScale",
+                tileProvider->depthTransform().depthScale);
+            programObject->setUniform(
+                indexedTileKey + ".depthTransform.depthOffset",
+                tileProvider->depthTransform().depthOffset);
+
+            // Blend tile with two parents
             // The texture needs a unit to sample from
             texUnitHeight[i].activate();
-            tile.texture->bind();
-
-            std::string indexedTileKey = "heightTiles[" + std::to_string(i) + "]";
-            // Send uniforms for the tile to the shader
+            tileAndTransform.tile.texture->bind();
             programObject->setUniform(indexedTileKey + ".textureSampler", texUnitHeight[i]);
-
             programObject->setUniform(
                 indexedTileKey + ".uvTransform.uvScale",
-                tile.uvTransform.uvScale);
+                tileAndTransform.uvTransform.uvScale);
             programObject->setUniform(
                 indexedTileKey + ".uvTransform.uvOffset",
-                tile.uvTransform.uvOffset);
-
-            programObject->setUniform(
-                indexedTileKey + ".depthTransform.depthScale",
-                depthTransform.depthScale);
-            programObject->setUniform(
-                indexedTileKey + ".depthTransform.depthOffset",
-                depthTransform.depthOffset);
+                tileAndTransform.uvTransform.uvOffset);
 
             // If blending is enabled, two more textures are needed
             if (layeredTextureInfoHeight.layerBlendingEnabled) {
-                Tile tileParent1 = tileProvider->getHighestResolutionTile(chunk.index(), 1);
-                Tile tileParent2 = tileProvider->getHighestResolutionTile(chunk.index(), 2);
-
-                if (tileParent1.texture == nullptr) {
-                    tileParent1 = tile;
-                }
-                if (tileParent2.texture == nullptr) {
-                    tileParent2 = tileParent1;
-                }
->>>>>>> ec226835
-
+                TileAndTransform tileAndTransformParent1 = tileProvider->getHighestResolutionTile(chunk.index(), 1);
+                if (tileAndTransformParent1.tile.status == Tile::Status::Unavailable) {
+                    tileAndTransformParent1 = tileAndTransform;
+                }
+
+                std::string indexedTileKeyParent1 = "heightTilesParent1[" + std::to_string(i) + "]";
                 // Blend tile with two parents
                 // The texture needs a unit to sample from
-<<<<<<< HEAD
-                texUnitHeight[i].activate();
-                tileAndTransform.tile.texture->bind();
-=======
                 texUnitHeightParent1[i].activate();
-                tileParent1.texture->bind();
->>>>>>> ec226835
-
-                std::string indexedTileKeyParent1 = "heightTilesParent1[" + std::to_string(i) + "]";
+                tileAndTransformParent1.tile.texture->bind();
+
                 // Send uniforms for the tile to the shader
                 programObject->setUniform(indexedTileKeyParent1 + ".textureSampler", texUnitHeightParent1[i]);
-
-                programObject->setUniform(
-<<<<<<< HEAD
-                    indexedTileKey + ".uvTransform.uvScale",
-                    tileAndTransform.uvTransform.uvScale);
-                programObject->setUniform(
-                    indexedTileKey + ".uvTransform.uvOffset",
-                    tileAndTransform.uvTransform.uvOffset);
-=======
+                programObject->setUniform(
                     indexedTileKeyParent1 + ".uvTransform.uvScale",
-                    tileParent1.uvTransform.uvScale);
+                    tileAndTransformParent1.uvTransform.uvScale);
                 programObject->setUniform(
                     indexedTileKeyParent1 + ".uvTransform.uvOffset",
-                    tileParent1.uvTransform.uvOffset);
-
-
+                    tileAndTransformParent1.uvTransform.uvOffset);
+
+
+
+
+                TileAndTransform tileAndTransformParent2 = tileProvider->getHighestResolutionTile(chunk.index(), 2);
+                if (tileAndTransformParent2.tile.status == Tile::Status::Unavailable) {
+                    tileAndTransformParent2 = tileAndTransformParent1;
+                }
+                std::string indexedTileKeyParent2 = "heightTilesParent2[" + std::to_string(i) + "]";
                 // The texture needs a unit to sample from
                 texUnitHeightParent2[i].activate();
-                tileParent2.texture->bind();
-
-                std::string indexedTileKeyParent2 = "heightTilesParent2[" + std::to_string(i) + "]";
+                tileAndTransformParent2.tile.texture->bind();
                 // Send uniforms for the tile to the shader
                 programObject->setUniform(indexedTileKeyParent2 + ".textureSampler", texUnitHeightParent2[i]);
->>>>>>> ec226835
-
                 programObject->setUniform(
                     indexedTileKeyParent2 + ".uvTransform.uvScale",
-                    tileParent2.uvTransform.uvScale);
-                programObject->setUniform(
-<<<<<<< HEAD
-                    indexedTileKey + ".depthTransform.depthOffset",
-                    depthTransform.depthOffset);
-
-                // If blending is enabled, two more textures are needed
-                if (layeredTextureInfoHeight.layerBlendingEnabled) {
-                    TileAndTransform tileAndTransformParent1 = tileProvider->getHighestResolutionTile(chunk.index(), 1);
-                    TileAndTransform tileAndTransformParent2 = tileProvider->getHighestResolutionTile(chunk.index(), 2);
-                    
-                    if (tileAndTransformParent1.tile.status == Tile::Status::Unavailable) {
-                        tileAndTransformParent1 = tileAndTransform;
-                    }
-                    if (tileAndTransformParent2.tile.status == Tile::Status::Unavailable) {
-                        tileAndTransformParent2 = tileAndTransformParent1;
-                    }
-
-                    // Blend tile with two parents
-                    // The texture needs a unit to sample from
-                    texUnitHeightParent1[i].activate();
-                    tileAndTransformParent1.tile.texture->bind();
-
-                    std::string indexedTileKeyParent1 = "heightTilesParent1[" + std::to_string(i) + "]";
-                    // Send uniforms for the tile to the shader
-                    programObject->setUniform(indexedTileKeyParent1 + ".textureSampler", texUnitHeightParent1[i]);
-
-                    programObject->setUniform(
-                        indexedTileKeyParent1 + ".uvTransform.uvScale",
-                        tileAndTransformParent1.uvTransform.uvScale);
-                    programObject->setUniform(
-                        indexedTileKeyParent1 + ".uvTransform.uvOffset",
-                        tileAndTransformParent1.uvTransform.uvOffset);
-
-
-                    // The texture needs a unit to sample from
-                    texUnitHeightParent2[i].activate();
-                    tileAndTransformParent2.tile.texture->bind();
-
-                    std::string indexedTileKeyParent2 = "heightTilesParent2[" + std::to_string(i) + "]";
-                    // Send uniforms for the tile to the shader
-                    programObject->setUniform(indexedTileKeyParent2 + ".textureSampler", texUnitHeightParent2[i]);
-
-                    programObject->setUniform(
-                        indexedTileKeyParent2 + ".uvTransform.uvScale",
-                        tileAndTransformParent2.uvTransform.uvScale);
-                    programObject->setUniform(
-                        indexedTileKeyParent2 + ".uvTransform.uvOffset",
-                        tileAndTransformParent2.uvTransform.uvOffset);
-                }
-
-                i++;
-=======
+                    tileAndTransformParent2.uvTransform.uvScale);
+                programObject->setUniform(
                     indexedTileKeyParent2 + ".uvTransform.uvOffset",
-                    tileParent2.uvTransform.uvOffset);
->>>>>>> ec226835
+                    tileAndTransformParent2.uvTransform.uvOffset);
             }
 
             i++;
+
         }
         
-<<<<<<< HEAD
-        if (layeredTextureInfoColor.useThisLayerType) {
-
-            // Go through all the color texture providers
-            int i = 0;
-            for (auto it = colorTextureProviders.begin(); it != colorTextureProviders.end(); it++)
-            {
-                auto tileProvider = it->get();
-                // Get the texture that should be used for rendering
-                TileAndTransform tileAndTransform = tileProvider->getHighestResolutionTile(chunk.index());
-
-                if (tileAndTransform.tile.status == Tile::Status::Unavailable) {
-                    // don't render if no tile was available
-                    programObject->deactivate();
-                    return;
-=======
+
         // Go through all the color texture providers
         i = 0;
         for (auto it = colorTextureProviders.begin(); it != colorTextureProviders.end(); it++)
         {
             auto tileProvider = it->get();
             // Get the texture that should be used for rendering
-            Tile tile = tileProvider->getHighestResolutionTile(chunk.index());
-
-            if (tile.texture == nullptr) {
+            TileAndTransform tileAndTransform = tileProvider->getHighestResolutionTile(chunk.index());
+
+            if (tileAndTransform.tile.status == Tile::Status::Unavailable) {
                 // don't render if no tile was available
                 programObject->deactivate();
                 return;
             }
 
+            std::string indexedTileKey = "colorTiles[" + std::to_string(i) + "]";
+
+            // Blend tile with two parents
             // The texture needs a unit to sample from
             texUnitColor[i].activate();
-            tile.texture->bind();
-
-            std::string indexedTileKey = "colorTiles[" + std::to_string(i) + "]";
-            // Send uniforms for the tile to the shader
+            tileAndTransform.tile.texture->bind();
+
             programObject->setUniform(indexedTileKey + ".textureSampler", texUnitColor[i]);
-
             programObject->setUniform(
                 indexedTileKey + ".uvTransform.uvScale",
-                tile.uvTransform.uvScale);
+                tileAndTransform.uvTransform.uvScale);
             programObject->setUniform(
                 indexedTileKey + ".uvTransform.uvOffset",
-                tile.uvTransform.uvOffset);
+                tileAndTransform.uvTransform.uvOffset);
 
             // If blending is enabled, two more textures are needed
             if (layeredTextureInfoColor.layerBlendingEnabled) {
-                Tile tileParent1 = tileProvider->getHighestResolutionTile(chunk.index(), 1);
-                Tile tileParent2 = tileProvider->getHighestResolutionTile(chunk.index(), 2);
-
-                if (tileParent1.texture == nullptr) {
-                    tileParent1 = tile;
-                }
-                if (tileParent2.texture == nullptr) {
-                    tileParent2 = tileParent1;
->>>>>>> ec226835
-                }
-
+                TileAndTransform tileAndTransformParent1 = tileProvider->getHighestResolutionTile(chunk.index(), 1);
+                if (tileAndTransformParent1.tile.status == Tile::Status::Unavailable) {
+                    tileAndTransformParent1 = tileAndTransform;
+                }
+
+                std::string indexedTileKeyParent1 = "colorTilesParent1[" + std::to_string(i) + "]";
                 // Blend tile with two parents
                 // The texture needs a unit to sample from
-<<<<<<< HEAD
-                texUnitColor[i].activate();
-                tileAndTransform.tile.texture->bind();
-=======
                 texUnitColorParent1[i].activate();
-                tileParent1.texture->bind();
->>>>>>> ec226835
-
-                std::string indexedTileKeyParent1 = "colorTilesParent1[" + std::to_string(i) + "]";
+                tileAndTransformParent1.tile.texture->bind();
                 // Send uniforms for the tile to the shader
                 programObject->setUniform(indexedTileKeyParent1 + ".textureSampler", texUnitColorParent1[i]);
-
-                programObject->setUniform(
-<<<<<<< HEAD
-                    indexedTileKey + ".uvTransform.uvScale",
-                    tileAndTransform.uvTransform.uvScale);
-                programObject->setUniform(
-                    indexedTileKey + ".uvTransform.uvOffset",
-                    tileAndTransform.uvTransform.uvOffset);
-
-                // If blending is enabled, two more textures are needed
-                if (layeredTextureInfoColor.layerBlendingEnabled) {
-                    TileAndTransform tileAndTransformParent1 = tileProvider->getHighestResolutionTile(chunk.index(), 1);
-                    TileAndTransform tileAndTransformParent2 = tileProvider->getHighestResolutionTile(chunk.index(), 2);
-
-                    if (tileAndTransformParent1.tile.status == Tile::Status::Unavailable) {
-                        tileAndTransformParent1 = tileAndTransform;
-                    }
-                    if (tileAndTransformParent2.tile.status == Tile::Status::Unavailable) {
-                        tileAndTransformParent2 = tileAndTransformParent1;
-                    }
-
-                    // Blend tile with two parents
-                    // The texture needs a unit to sample from
-                    texUnitColorParent1[i].activate();
-                    tileAndTransformParent1.tile.texture->bind();
-
-                    std::string indexedTileKeyParent1 = "colorTilesParent1[" + std::to_string(i) + "]";
-                    // Send uniforms for the tile to the shader
-                    programObject->setUniform(indexedTileKeyParent1 + ".textureSampler", texUnitColorParent1[i]);
-
-                    programObject->setUniform(
-                        indexedTileKeyParent1 + ".uvTransform.uvScale",
-                        tileAndTransformParent1.uvTransform.uvScale);
-                    programObject->setUniform(
-                        indexedTileKeyParent1 + ".uvTransform.uvOffset",
-                        tileAndTransformParent1.uvTransform.uvOffset);
-
-
-                    // The texture needs a unit to sample from
-                    texUnitColorParent2[i].activate();
-                    tileAndTransformParent2.tile.texture->bind();
-
-                    std::string indexedTileKeyParent2 = "colorTilesParent2[" + std::to_string(i) + "]";
-                    // Send uniforms for the tile to the shader
-                    programObject->setUniform(indexedTileKeyParent2 + ".textureSampler", texUnitColorParent2[i]);
-
-                    programObject->setUniform(
-                        indexedTileKeyParent2 + ".uvTransform.uvScale",
-                        tileAndTransformParent2.uvTransform.uvScale);
-                    programObject->setUniform(
-                        indexedTileKeyParent2 + ".uvTransform.uvOffset",
-                        tileAndTransformParent2.uvTransform.uvOffset);
-                }
-                i++;
-=======
+                programObject->setUniform(
                     indexedTileKeyParent1 + ".uvTransform.uvScale",
-                    tileParent1.uvTransform.uvScale);
+                    tileAndTransformParent1.uvTransform.uvScale);
                 programObject->setUniform(
                     indexedTileKeyParent1 + ".uvTransform.uvOffset",
-                    tileParent1.uvTransform.uvOffset);
-
-
+                    tileAndTransformParent1.uvTransform.uvOffset);
+
+                TileAndTransform tileAndTransformParent2 = tileProvider->getHighestResolutionTile(chunk.index(), 2);
+                if (tileAndTransformParent2.tile.status == Tile::Status::Unavailable) {
+                    tileAndTransformParent2 = tileAndTransformParent1;
+                }
+                std::string indexedTileKeyParent2 = "colorTilesParent2[" + std::to_string(i) + "]";
                 // The texture needs a unit to sample from
                 texUnitColorParent2[i].activate();
-                tileParent2.texture->bind();
-
-                std::string indexedTileKeyParent2 = "colorTilesParent2[" + std::to_string(i) + "]";
+                tileAndTransformParent2.tile.texture->bind();
                 // Send uniforms for the tile to the shader
                 programObject->setUniform(indexedTileKeyParent2 + ".textureSampler", texUnitColorParent2[i]);
-
                 programObject->setUniform(
                     indexedTileKeyParent2 + ".uvTransform.uvScale",
-                    tileParent2.uvTransform.uvScale);
+                    tileAndTransformParent2.uvTransform.uvScale);
                 programObject->setUniform(
                     indexedTileKeyParent2 + ".uvTransform.uvOffset",
-                    tileParent2.uvTransform.uvOffset);
->>>>>>> ec226835
+                    tileAndTransformParent2.uvTransform.uvOffset);
             }
             i++;
         }
+
+
+
 
         // This information is only needed when doing blending
         if ((numHeightMapProviders > 0 && layeredTextureInfoHeight.layerBlendingEnabled) ||
@@ -596,173 +428,88 @@
         texUnitColorParent1.resize(numColorTextureProviders);
         texUnitColorParent2.resize(numColorTextureProviders);
 
-        // Go through all the height map providers
+        // Go through all the color texture providers
         int i = 0;
         for (auto it = heightMapProviders.begin(); it != heightMapProviders.end(); it++)
         {
             auto tileProvider = it->get();
             // Get the texture that should be used for rendering
-            Tile tile = tileProvider->getHighestResolutionTile(chunk.index());
-
-            if (tile.texture == nullptr) {
+            TileAndTransform tileAndTransform = tileProvider->getHighestResolutionTile(chunk.index());
+
+            if (tileAndTransform.tile.status == Tile::Status::Unavailable) {
                 // don't render if no tile was available
                 programObject->deactivate();
                 return;
             }
+
             TileDepthTransform depthTransform = tileProvider->depthTransform();
-
-
+            std::string indexedTileKey = "heightTiles[" + std::to_string(i) + "]";
+            programObject->setUniform(
+                indexedTileKey + ".depthTransform.depthScale",
+                tileProvider->depthTransform().depthScale);
+            programObject->setUniform(
+                indexedTileKey + ".depthTransform.depthOffset",
+                tileProvider->depthTransform().depthOffset);
+
+            // Blend tile with two parents
             // The texture needs a unit to sample from
             texUnitHeight[i].activate();
-            tile.texture->bind();
-
-            std::string indexedTileKey = "heightTiles[" + std::to_string(i) + "]";
-            // Send uniforms for the tile to the shader
+            tileAndTransform.tile.texture->bind();
             programObject->setUniform(indexedTileKey + ".textureSampler", texUnitHeight[i]);
-
             programObject->setUniform(
                 indexedTileKey + ".uvTransform.uvScale",
-                tile.uvTransform.uvScale);
+                tileAndTransform.uvTransform.uvScale);
             programObject->setUniform(
                 indexedTileKey + ".uvTransform.uvOffset",
-                tile.uvTransform.uvOffset);
-
-            programObject->setUniform(
-                indexedTileKey + ".depthTransform.depthScale",
-                depthTransform.depthScale);
-            programObject->setUniform(
-                indexedTileKey + ".depthTransform.depthOffset",
-                depthTransform.depthOffset);
+                tileAndTransform.uvTransform.uvOffset);
 
             // If blending is enabled, two more textures are needed
             if (layeredTextureInfoHeight.layerBlendingEnabled) {
-                Tile tileParent1 = tileProvider->getHighestResolutionTile(chunk.index(), 1);
-                Tile tileParent2 = tileProvider->getHighestResolutionTile(chunk.index(), 2);
-
-                if (tileParent1.texture == nullptr) {
-                    tileParent1 = tile;
-                }
-                if (tileParent2.texture == nullptr) {
-                    tileParent2 = tileParent1;
-                }
-
+                TileAndTransform tileAndTransformParent1 = tileProvider->getHighestResolutionTile(chunk.index(), 1);
+                if (tileAndTransformParent1.tile.status == Tile::Status::Unavailable) {
+                    tileAndTransformParent1 = tileAndTransform;
+                }
+
+                std::string indexedTileKeyParent1 = "heightTilesParent1[" + std::to_string(i) + "]";
                 // Blend tile with two parents
                 // The texture needs a unit to sample from
                 texUnitHeightParent1[i].activate();
-                tileParent1.texture->bind();
-
-<<<<<<< HEAD
-            // Go through all the color texture providers
-            int i = 0;
-            for (auto it = heightMapProviders.begin(); it != heightMapProviders.end(); it++)
-            {
-                auto tileProvider = it->get();
-                // Get the texture that should be used for rendering
-                TileAndTransform tileAndTransform = tileProvider->getHighestResolutionTile(chunk.index());
-
-                if (tileAndTransform.tile.status == Tile::Status::Unavailable) {
-                    // don't render if no tile was available
-                    programObject->deactivate();
-                    return;
-                }
-                TileDepthTransform depthTransform = tileProvider->depthTransform();
-
-
-                // The texture needs a unit to sample from
-                texUnitHeight[i].activate();
-                tileAndTransform.tile.texture->bind();
-=======
-                std::string indexedTileKeyParent1 = "heightTilesParent1[" + std::to_string(i) + "]";
+                tileAndTransformParent1.tile.texture->bind();
+
                 // Send uniforms for the tile to the shader
                 programObject->setUniform(indexedTileKeyParent1 + ".textureSampler", texUnitHeightParent1[i]);
-
                 programObject->setUniform(
                     indexedTileKeyParent1 + ".uvTransform.uvScale",
-                    tileParent1.uvTransform.uvScale);
+                    tileAndTransformParent1.uvTransform.uvScale);
                 programObject->setUniform(
                     indexedTileKeyParent1 + ".uvTransform.uvOffset",
-                    tileParent1.uvTransform.uvOffset);
-
-
+                    tileAndTransformParent1.uvTransform.uvOffset);
+
+
+
+
+                TileAndTransform tileAndTransformParent2 = tileProvider->getHighestResolutionTile(chunk.index(), 2);
+                if (tileAndTransformParent2.tile.status == Tile::Status::Unavailable) {
+                    tileAndTransformParent2 = tileAndTransformParent1;
+                }
+                std::string indexedTileKeyParent2 = "heightTilesParent2[" + std::to_string(i) + "]";
                 // The texture needs a unit to sample from
                 texUnitHeightParent2[i].activate();
-                tileParent2.texture->bind();
->>>>>>> ec226835
-
-                std::string indexedTileKeyParent2 = "heightTilesParent2[" + std::to_string(i) + "]";
+                tileAndTransformParent2.tile.texture->bind();
                 // Send uniforms for the tile to the shader
                 programObject->setUniform(indexedTileKeyParent2 + ".textureSampler", texUnitHeightParent2[i]);
-
-                programObject->setUniform(
-<<<<<<< HEAD
-                    indexedTileKey + ".uvTransform.uvScale",
-                    tileAndTransform.uvTransform.uvScale);
-                programObject->setUniform(
-                    indexedTileKey + ".uvTransform.uvOffset",
-                    tileAndTransform.uvTransform.uvOffset);
-
-                programObject->setUniform(
-                    indexedTileKey + ".depthTransform.depthScale",
-                    depthTransform.depthScale);
-                programObject->setUniform(
-                    indexedTileKey + ".depthTransform.depthOffset",
-                    depthTransform.depthOffset);
-
-                // If blending is enabled, two more textures are needed
-                if (layeredTextureInfoHeight.layerBlendingEnabled) {
-                    TileAndTransform tileAndTransformParent1 = tileProvider->getHighestResolutionTile(chunk.index(), 1);
-                    TileAndTransform tileAndTransformParent2 = tileProvider->getHighestResolutionTile(chunk.index(), 2);
-
-                    if (tileAndTransformParent1.tile.status == Tile::Status::Unavailable) {
-                        tileAndTransformParent1 = tileAndTransform;
-                    }
-                    if (tileAndTransformParent2.tile.status == Tile::Status::Unavailable) {
-                        tileAndTransformParent2 = tileAndTransformParent1;
-                    }
-
-                    // Blend tile with two parents
-                    // The texture needs a unit to sample from
-                    texUnitHeightParent1[i].activate();
-                    tileAndTransformParent1.tile.texture->bind();
-
-                    std::string indexedTileKeyParent1 = "heightTilesParent1[" + std::to_string(i) + "]";
-                    // Send uniforms for the tile to the shader
-                    programObject->setUniform(indexedTileKeyParent1 + ".textureSampler", texUnitHeightParent1[i]);
-
-                    programObject->setUniform(
-                        indexedTileKeyParent1 + ".uvTransform.uvScale",
-                        tileAndTransformParent1.uvTransform.uvScale);
-                    programObject->setUniform(
-                        indexedTileKeyParent1 + ".uvTransform.uvOffset",
-                        tileAndTransformParent1.uvTransform.uvOffset);
-
-
-                    // The texture needs a unit to sample from
-                    texUnitHeightParent2[i].activate();
-                    tileAndTransformParent2.tile.texture->bind();
-
-                    std::string indexedTileKeyParent2 = "heightTilesParent2[" + std::to_string(i) + "]";
-                    // Send uniforms for the tile to the shader
-                    programObject->setUniform(indexedTileKeyParent2 + ".textureSampler", texUnitHeightParent2[i]);
-
-                    programObject->setUniform(
-                        indexedTileKeyParent2 + ".uvTransform.uvScale",
-                        tileAndTransformParent2.uvTransform.uvScale);
-                    programObject->setUniform(
-                        indexedTileKeyParent2 + ".uvTransform.uvOffset",
-                        tileAndTransformParent2.uvTransform.uvOffset);
-                }
-=======
+                programObject->setUniform(
                     indexedTileKeyParent2 + ".uvTransform.uvScale",
-                    tileParent2.uvTransform.uvScale);
+                    tileAndTransformParent2.uvTransform.uvScale);
                 programObject->setUniform(
                     indexedTileKeyParent2 + ".uvTransform.uvOffset",
-                    tileParent2.uvTransform.uvOffset);
+                    tileAndTransformParent2.uvTransform.uvOffset);
             }
 
             i++;
-        }
->>>>>>> ec226835
+
+        }
+
 
         // Go through all the color texture providers
         i = 0;
@@ -770,148 +517,70 @@
         {
             auto tileProvider = it->get();
             // Get the texture that should be used for rendering
-            Tile tile = tileProvider->getHighestResolutionTile(chunk.index());
-
-            if (tile.texture == nullptr) {
+            TileAndTransform tileAndTransform = tileProvider->getHighestResolutionTile(chunk.index());
+
+            if (tileAndTransform.tile.status == Tile::Status::Unavailable) {
                 // don't render if no tile was available
                 programObject->deactivate();
                 return;
             }
 
+            std::string indexedTileKey = "colorTiles[" + std::to_string(i) + "]";
+
+            // Blend tile with two parents
             // The texture needs a unit to sample from
             texUnitColor[i].activate();
-            tile.texture->bind();
-
-            std::string indexedTileKey = "colorTiles[" + std::to_string(i) + "]";
-            // Send uniforms for the tile to the shader
+            tileAndTransform.tile.texture->bind();
+
             programObject->setUniform(indexedTileKey + ".textureSampler", texUnitColor[i]);
-
-<<<<<<< HEAD
-            // Go through all the color texture providers
-            int i = 0;
-            for (auto it = colorTextureProviders.begin(); it != colorTextureProviders.end(); it++)
-            {
-                auto tileProvider = it->get();
-                // Get the texture that should be used for rendering
-                TileAndTransform tileAndTransform = tileProvider->getHighestResolutionTile(chunk.index());
-
-                if (tileAndTransform.tile.status == Tile::Status::Unavailable) {
-                    // don't render if no tile was available
-                    programObject->deactivate();
-                    return;
-=======
             programObject->setUniform(
                 indexedTileKey + ".uvTransform.uvScale",
-                tile.uvTransform.uvScale);
+                tileAndTransform.uvTransform.uvScale);
             programObject->setUniform(
                 indexedTileKey + ".uvTransform.uvOffset",
-                tile.uvTransform.uvOffset);
+                tileAndTransform.uvTransform.uvOffset);
 
             // If blending is enabled, two more textures are needed
             if (layeredTextureInfoColor.layerBlendingEnabled) {
-                Tile tileParent1 = tileProvider->getHighestResolutionTile(chunk.index(), 1);
-                Tile tileParent2 = tileProvider->getHighestResolutionTile(chunk.index(), 2);
-
-                if (tileParent1.texture == nullptr) {
-                    tileParent1 = tile;
-                }
-                if (tileParent2.texture == nullptr) {
-                    tileParent2 = tileParent1;
->>>>>>> ec226835
-                }
-
+                TileAndTransform tileAndTransformParent1 = tileProvider->getHighestResolutionTile(chunk.index(), 1);
+                if (tileAndTransformParent1.tile.status == Tile::Status::Unavailable) {
+                    tileAndTransformParent1 = tileAndTransform;
+                }
+
+                std::string indexedTileKeyParent1 = "colorTilesParent1[" + std::to_string(i) + "]";
                 // Blend tile with two parents
                 // The texture needs a unit to sample from
-<<<<<<< HEAD
-                texUnitColor[i].activate();
-                tileAndTransform.tile.texture->bind();
-=======
                 texUnitColorParent1[i].activate();
-                tileParent1.texture->bind();
->>>>>>> ec226835
-
-                std::string indexedTileKeyParent1 = "colorTilesParent1[" + std::to_string(i) + "]";
+                tileAndTransformParent1.tile.texture->bind();
                 // Send uniforms for the tile to the shader
                 programObject->setUniform(indexedTileKeyParent1 + ".textureSampler", texUnitColorParent1[i]);
-
-                programObject->setUniform(
-<<<<<<< HEAD
-                    indexedTileKey + ".uvTransform.uvScale",
-                    tileAndTransform.uvTransform.uvScale);
-                programObject->setUniform(
-                    indexedTileKey + ".uvTransform.uvOffset",
-                    tileAndTransform.uvTransform.uvOffset);
-
-                // If blending is enabled, two more textures are needed
-                if (layeredTextureInfoColor.layerBlendingEnabled) {
-                    TileAndTransform tileAndTransformParent1 = tileProvider->getHighestResolutionTile(chunk.index(), 1);
-                    TileAndTransform tileAndTransformParent2 = tileProvider->getHighestResolutionTile(chunk.index(), 2);
-                    if (tileAndTransform.tile.status == Tile::Status::Unavailable) {
-                        tileAndTransformParent1 = tileAndTransform;
-                    }
-                    if (tileAndTransform.tile.status == Tile::Status::Unavailable) {
-                        tileAndTransformParent2 = tileAndTransformParent1;
-                    }
-
-                    // Blend tile with two parents
-                    // The texture needs a unit to sample from
-                    texUnitColorParent1[i].activate();
-                    tileAndTransformParent1.tile.texture->bind();
-
-                    std::string indexedTileKeyParent1 = "colorTilesParent1[" + std::to_string(i) + "]";
-                    // Send uniforms for the tile to the shader
-                    programObject->setUniform(indexedTileKeyParent1 + ".textureSampler", texUnitColorParent1[i]);
-
-                    programObject->setUniform(
-                        indexedTileKeyParent1 + ".uvTransform.uvScale",
-                        tileAndTransformParent1.uvTransform.uvScale);
-                    programObject->setUniform(
-                        indexedTileKeyParent1 + ".uvTransform.uvOffset",
-                        tileAndTransformParent1.uvTransform.uvOffset);
-
-
-                    // The texture needs a unit to sample from
-                    texUnitColorParent2[i].activate();
-                    tileAndTransformParent2.tile.texture->bind();
-
-                    std::string indexedTileKeyParent2 = "colorTilesParent2[" + std::to_string(i) + "]";
-                    // Send uniforms for the tile to the shader
-                    programObject->setUniform(indexedTileKeyParent2 + ".textureSampler", texUnitColorParent2[i]);
-
-                    programObject->setUniform(
-                        indexedTileKeyParent2 + ".uvTransform.uvScale",
-                        tileAndTransformParent2.uvTransform.uvScale);
-                    programObject->setUniform(
-                        indexedTileKeyParent2 + ".uvTransform.uvOffset",
-                        tileAndTransformParent2.uvTransform.uvOffset);
-                }
-                i++;
-=======
+                programObject->setUniform(
                     indexedTileKeyParent1 + ".uvTransform.uvScale",
-                    tileParent1.uvTransform.uvScale);
+                    tileAndTransformParent1.uvTransform.uvScale);
                 programObject->setUniform(
                     indexedTileKeyParent1 + ".uvTransform.uvOffset",
-                    tileParent1.uvTransform.uvOffset);
-
-
+                    tileAndTransformParent1.uvTransform.uvOffset);
+
+                TileAndTransform tileAndTransformParent2 = tileProvider->getHighestResolutionTile(chunk.index(), 2);
+                if (tileAndTransformParent2.tile.status == Tile::Status::Unavailable) {
+                    tileAndTransformParent2 = tileAndTransformParent1;
+                }
+                std::string indexedTileKeyParent2 = "colorTilesParent2[" + std::to_string(i) + "]";
                 // The texture needs a unit to sample from
                 texUnitColorParent2[i].activate();
-                tileParent2.texture->bind();
-
-                std::string indexedTileKeyParent2 = "colorTilesParent2[" + std::to_string(i) + "]";
+                tileAndTransformParent2.tile.texture->bind();
                 // Send uniforms for the tile to the shader
                 programObject->setUniform(indexedTileKeyParent2 + ".textureSampler", texUnitColorParent2[i]);
-
                 programObject->setUniform(
                     indexedTileKeyParent2 + ".uvTransform.uvScale",
-                    tileParent2.uvTransform.uvScale);
+                    tileAndTransformParent2.uvTransform.uvScale);
                 programObject->setUniform(
                     indexedTileKeyParent2 + ".uvTransform.uvOffset",
-                    tileParent2.uvTransform.uvOffset);
->>>>>>> ec226835
+                    tileAndTransformParent2.uvTransform.uvOffset);
             }
             i++;
         }
+
         
         // This information is only needed when doing blending
         if ((layeredTextureInfoHeight.layerBlendingEnabled && numHeightMapProviders > 0) ||
