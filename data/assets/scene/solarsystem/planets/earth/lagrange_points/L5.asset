local transforms = asset.require("scene/solarsystem/sun/transforms")
asset.require("spice/base")

local circle = asset.syncedResource({
  Name = "Circle",
  Type = "HttpSynchronization",
  Identifier = "circle_image",
  Version = 1
})

local kernels = asset.syncedResource({
  Name = "Lagrange Kernels",
  Type = "HttpSynchronization",
  Identifier = "earth_lagrange_kernels",
  Version = 1
})

local L5Position = {
  Identifier = "L5Position",
  Parent = transforms.SolarSystemBarycenter.Identifier,
  Transform = {
    Translation = {
      Type = "SpiceTranslation",
      Target = "395", -- L5
      Observer = "SSB",
      Kernels = kernels .. "L5_de431.bsp"
    }
  },
  Tag = { "lagrange_points_earth", "lagrange_points_earth_l5" },
  GUI = {
    Name = "L5 Position",
    Path = "/Solar System/Planets/Earth/Lagrange points",
    Hidden = true
  }
}

local L5 = {
  Identifier = "L5",
  Parent = L5Position.Identifier,
  Renderable = {
    Type = "RenderablePlaneImageLocal",
    RenderableType = "Opaque",
    Billboard = true,
    Size = 800E6,
    Texture = circle .. "circle.png",
    BlendMode = "Additive"
  },
  Tag = { "lagrange_points_earth", "lagrange_points_earth_l5" },
  GUI = {
    Name = "L5",
    Path = "/Solar System/Planets/Earth/Lagrange points",
  }
}

local L5Label = {
  Identifier = "L5Label",
  Parent = L5Position.Identifier,
  Renderable = {
    Type = "RenderableLabels",
    Text = "L5",
    FontSize = 20,
    Size = 8.5,
    MinMaxSize = { 1.0, 100.0 },
    OrientationOption = "Camera View Direction",
    BlendMode = "Normal",
    EnableFading = false
  },
  Tag = { "lagrange_points_earth", "lagrange_points_earth_l5" },
  GUI = {
    Name = "L5 Label",
    Path = "/Solar System/Planets/Earth/Lagrange points",
    Description = "Main label for L5"
  }
}

<<<<<<< HEAD
assetHelper.registerSceneGraphNodesAndExport(asset, {
  L5Position,
  L5,
  L5Label
})
=======
asset.onInitialize(function()
  openspace.addSceneGraphNode(L5)
  openspace.addSceneGraphNode(L5Label)
end)
    
asset.onDeinitialize(function()
  openspace.removeSceneGraphNode(L5Label)
  openspace.removeSceneGraphNode(L5)
end)
    
asset.export(L5)
asset.export(L5Label)



asset.meta = {
  Name = "Lagrange point L5",
  Version = "1.0",
  Description = [[ Lagrange point L5 node and label]],
  Author = "OpenSpace Team",
  URL = "http://openspaceproject.com",
  License = "MIT license"
}
>>>>>>> 40ed640b
<|MERGE_RESOLUTION|>--- conflicted
+++ resolved
@@ -73,26 +73,21 @@
   }
 }
 
-<<<<<<< HEAD
-assetHelper.registerSceneGraphNodesAndExport(asset, {
-  L5Position,
-  L5,
-  L5Label
-})
-=======
 asset.onInitialize(function()
+  openspace.addSceneGraphNode(L5Position)
   openspace.addSceneGraphNode(L5)
   openspace.addSceneGraphNode(L5Label)
 end)
-    
+
 asset.onDeinitialize(function()
   openspace.removeSceneGraphNode(L5Label)
   openspace.removeSceneGraphNode(L5)
+  openspace.removeSceneGraphNode(L5Position)
 end)
-    
+
+asset.export(L5Position)
 asset.export(L5)
 asset.export(L5Label)
-
 
 
 asset.meta = {
@@ -102,5 +97,4 @@
   Author = "OpenSpace Team",
   URL = "http://openspaceproject.com",
   License = "MIT license"
-}
->>>>>>> 40ed640b
+}