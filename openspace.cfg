return {
    -- Determines which SGCT configuration file is loaded, that is, if there rendering
    -- occurs in a single window, a fisheye projection, or a dome cluster system
    SGCTConfig = "${SGCT}/single.xml",
    --SGCTConfig = "${SGCT}/single_fisheye.xml",
    --SGCTConfig = "${SGCT}/two_nodes.xml",

    -- Sets the scene that is to be loaded by OpenSpace. A scene file is a description
    -- of all entities that will be visible during an instance of OpenSpace
    Scene = "${SCENE}/default_nh.scene",

    Paths = {
        SGCT = "${BASE_PATH}/config/sgct",
        SCRIPTS = "${BASE_PATH}/scripts",
        SHADERS = "${BASE_PATH}/shaders",
        SHADERS_GENERATED = "${SHADERS}/generated",
        OPENSPACE_DATA = "${BASE_PATH}/data",
        SCENE = "${OPENSPACE_DATA}/scene",
        SPICE = "${OPENSPACE_DATA}/spice",
        MODULES = "${BASE_PATH}/modules",
        TESTDIR = "${BASE_PATH}/tests",
        CONFIG = "${BASE_PATH}/config",
        CACHE = "${BASE_PATH}/cache",
        FONTS = "${OPENSPACE_DATA}/fonts",
    },
    SpiceKernel = {
        Time = "${SPICE}/naif0010.tls",
        LeapSecond = "${SPICE}/pck00010.tpc",
        NewHorizons = "${SPICE}/nhmeta.tm"
    },
    Fonts = {
        Mono = "${FONTS}/Droid_Sans_Mono/DroidSansMono.ttf",
        Light = "${FONTS}/Roboto/Roboto-Regular.ttf"
    },
    StartupScripts = {
        "${SCRIPTS}/default_startup.lua"
    },
    SettingsScripts = {
        "${SCRIPTS}/default_settings.lua"
    },
    Logging = {
        LogLevel = "Debug",
        ImmediateFlush = true,
        Logs = {
            { Type = "HTML", FileName = "${BASE_PATH}/log.html", Append = false }
        },
        CapabilitiesVerbosity = "Full"
    },
    LuaDocumentationFile = {
        Type = "text",
        File = "${BASE_PATH}/LuaScripting.txt"
    },
    PropertyDocumentationFile = {
        Type = "text",
        File = "${BASE_PATH}/Properties.txt"
    },
    DownloadRequestURL = "http://openspace.itn.liu.se/request.cgi",
<<<<<<< HEAD
    --RenderingMethod = "ABufferFrameBuffer"
=======
    RenderingMethod = "ABuffer"
>>>>>>> 35765881
}<|MERGE_RESOLUTION|>--- conflicted
+++ resolved
@@ -55,9 +55,6 @@
         File = "${BASE_PATH}/Properties.txt"
     },
     DownloadRequestURL = "http://openspace.itn.liu.se/request.cgi",
-<<<<<<< HEAD
-    --RenderingMethod = "ABufferFrameBuffer"
-=======
-    RenderingMethod = "ABuffer"
->>>>>>> 35765881
+    RenderingMethod = "ABuffer" -- alternative: "Framebuffer"
+
 }