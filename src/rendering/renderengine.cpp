--- conflicted
+++ resolved
@@ -200,14 +200,6 @@
        "in the final colors."
     };
 
-    constexpr openspace::properties::Property::PropertyInfo DisableHDRPipelineInfo = {
-       "DisableHDRPipeline",
-       "Disable HDR Rendering",
-       "If this value is enabled, the rendering will disable the HDR color handling "
-       "and the LDR color pipeline will be used. Be aware of possible over exposure "
-       "in the final colors."
-    };
-
     constexpr openspace::properties::Property::PropertyInfo HDRExposureInfo = {
         "HDRExposure",
         "HDR Exposure",
@@ -280,12 +272,7 @@
 #endif // OPENSPACE_WITH_INSTRUMENTATION
     , _disableMasterRendering(DisableMasterInfo, false)
     , _globalBlackOutFactor(GlobalBlackoutFactorInfo, 1.f, 0.f, 1.f)
-<<<<<<< HEAD
-    , _nAaSamples(AaSamplesInfo, 4, 1, 8)
-    , _enableFXAA(FXAAInfo, false)
-=======
     , _enableFXAA(FXAAInfo, true)
->>>>>>> e65eb474
     , _disableHDRPipeline(DisableHDRPipelineInfo, false)
     , _hdrExposure(HDRExposureInfo, 3.7f, 0.01f, 10.0f)
     , _gamma(GammaInfo, 0.86f, 0.01f, 5.0f)
@@ -336,23 +323,6 @@
     });
     addProperty(_disableHDRPipeline);
 
-<<<<<<< HEAD
-    _enableFXAA.onChange([this]() {
-        if (_renderer) {
-            _renderer->enableFXAA(_enableFXAA);
-        }
-        });
-    addProperty(_enableFXAA);
-
-    _disableHDRPipeline.onChange([this]() {
-        if (_renderer) {
-            _renderer->disableHDR(_disableHDRPipeline);
-        }
-    });
-    addProperty(_disableHDRPipeline);
-
-=======
->>>>>>> e65eb474
     
     _hdrExposure.onChange([this]() {
         if (_renderer) {
