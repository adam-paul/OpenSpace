/*****************************************************************************************
 *                                                                                       *
 * OpenSpace                                                                             *
 *                                                                                       *
 * Copyright (c) 2014-2022                                                               *
 *                                                                                       *
 * Permission is hereby granted, free of charge, to any person obtaining a copy of this  *
 * software and associated documentation files (the "Software"), to deal in the Software *
 * without restriction, including without limitation the rights to use, copy, modify,    *
 * merge, publish, distribute, sublicense, and/or sell copies of the Software, and to    *
 * permit persons to whom the Software is furnished to do so, subject to the following   *
 * conditions:                                                                           *
 *                                                                                       *
 * The above copyright notice and this permission notice shall be included in all copies *
 * or substantial portions of the Software.                                              *
 *                                                                                       *
 * THE SOFTWARE IS PROVIDED "AS IS", WITHOUT WARRANTY OF ANY KIND, EXPRESS OR IMPLIED,   *
 * INCLUDING BUT NOT LIMITED TO THE WARRANTIES OF MERCHANTABILITY, FITNESS FOR A         *
 * PARTICULAR PURPOSE AND NONINFRINGEMENT. IN NO EVENT SHALL THE AUTHORS OR COPYRIGHT    *
 * HOLDERS BE LIABLE FOR ANY CLAIM, DAMAGES OR OTHER LIABILITY, WHETHER IN AN ACTION OF  *
 * CONTRACT, TORT OR OTHERWISE, ARISING FROM, OUT OF OR IN CONNECTION WITH THE SOFTWARE  *
 * OR THE USE OR OTHER DEALINGS IN THE SOFTWARE.                                         *
 ****************************************************************************************/

#include <openspace/navigation/navigationhandler.h>

#include <openspace/camera/camera.h>
#include <openspace/documentation/verifier.h>
#include <openspace/engine/globals.h>
#include <openspace/engine/openspaceengine.h>
#include <openspace/events/event.h>
#include <openspace/events/eventengine.h>
#include <openspace/interaction/actionmanager.h>
#include <openspace/interaction/scriptcamerastates.h>
#include <openspace/navigation/navigationstate.h>
#include <openspace/network/parallelpeer.h>
#include <openspace/scene/profile.h>
#include <openspace/scene/scene.h>
#include <openspace/scene/scenegraphnode.h>
#include <openspace/scripting/lualibrary.h>
#include <openspace/scripting/scriptengine.h>
#include <openspace/query/query.h>
#include <ghoul/filesystem/file.h>
#include <ghoul/filesystem/filesystem.h>
#include <ghoul/logging/logmanager.h>
#include <ghoul/misc/dictionaryluaformatter.h>
#include <ghoul/misc/profiling.h>
#include <glm/gtx/vector_angle.hpp>
#include <filesystem>
#include <fstream>
#include <numeric>

#include "navigationhandler_lua.inl"

namespace {
    // Helper structs for the visitor pattern of the std::variant
    template <class... Ts> struct overloaded : Ts... { using Ts::operator()...; };
    template <class... Ts> overloaded(Ts...) -> overloaded<Ts...>;

    constexpr const char* _loggerCat = "NavigationHandler";

    using namespace openspace;
    constexpr const properties::Property::PropertyInfo KeyDisableMouseInputInfo = {
        "DisableMouseInputs",
        "Disable all mouse inputs",
        "Disables all mouse inputs and prevents them from affecting the camera"
    };

    constexpr const properties::Property::PropertyInfo KeyDisableJoystickInputInfo = {
        "DisableJoystickInputs",
        "Disable all joystick inputs",
        "Disables all joystick inputs and prevents them from affecting the camera"
    };

    constexpr const properties::Property::PropertyInfo KeyFrameInfo = {
        "UseKeyFrameInteraction",
        "Use keyframe interaction",
        "If this is set to 'true' the entire interaction is based off key frames rather "
        "than using the mouse interaction."
    };
} // namespace

namespace openspace::interaction {

NavigationHandler::NavigationHandler()
    : properties::PropertyOwner({ "NavigationHandler" })
    , _disableMouseInputs(KeyDisableMouseInputInfo, false)
    , _disableJoystickInputs(KeyDisableJoystickInputInfo, false)
    , _useKeyFrameInteraction(KeyFrameInfo, false)
{
    addPropertySubOwner(_orbitalNavigator);
    addPropertySubOwner(_pathNavigator);

    addProperty(_disableMouseInputs);
    addProperty(_disableJoystickInputs);
    addProperty(_useKeyFrameInteraction);
}

NavigationHandler::~NavigationHandler() {} // NOLINT

void NavigationHandler::initialize() {
    ZoneScoped

    global::parallelPeer->connectionEvent().subscribe(
        "NavigationHandler",
        "statusChanged",
        [this]() {
            _useKeyFrameInteraction = (global::parallelPeer->status() ==
                ParallelConnection::Status::ClientWithHost);
        }
    );
}

void NavigationHandler::deinitialize() {
    ZoneScoped

    global::parallelPeer->connectionEvent().unsubscribe("NavigationHandler");
}

void NavigationHandler::setFocusNode(SceneGraphNode* node) {
    ghoul_assert(node, "Focus node must not be nullptr");
    _orbitalNavigator.setFocusNode(node);
    _camera->setPositionVec3(anchorNode()->worldPosition());
}

void NavigationHandler::setCamera(Camera* camera) {
    _camera = camera;
    _orbitalNavigator.setCamera(camera);
}

void NavigationHandler::setNavigationStateNextFrame(NavigationState state) {
    _pendingNavigationState = std::move(state);
}

OrbitalNavigator& NavigationHandler::orbitalNavigator() {
    return _orbitalNavigator;
}

const OrbitalNavigator& NavigationHandler::orbitalNavigator() const {
    return _orbitalNavigator;
}

KeyframeNavigator& NavigationHandler::keyframeNavigator() {
    return _keyframeNavigator;
}

PathNavigator& NavigationHandler::pathNavigator() {
    return _pathNavigator;
}

bool NavigationHandler::isKeyFrameInteractionEnabled() const {
    return _useKeyFrameInteraction;
}

float NavigationHandler::interpolationTime() const {
    return _orbitalNavigator.retargetInterpolationTime();
}

void NavigationHandler::setInterpolationTime(float durationInSeconds) {
    _orbitalNavigator.setRetargetInterpolationTime(durationInSeconds);
}

void NavigationHandler::updateCamera(double deltaTime) {
    ghoul_assert(_camera != nullptr, "Camera must not be nullptr");

    // If there is a navigation state to set, do so immediately and then return
    if (_pendingNavigationState.has_value()) {
        applyNavigationState(*_pendingNavigationState);
        return;
    }

    OpenSpaceEngine::Mode mode = global::openSpaceEngine->currentMode();
    bool playbackMode = (mode == OpenSpaceEngine::Mode::SessionRecordingPlayback);

    // If we're in session recording payback mode, the session recording is responsible
    // for navigation. So don't do anything more here
    if (playbackMode || !_camera) {
        return;
    }

    // Handle navigation, based on what navigator is active
    if (_useKeyFrameInteraction) {
        _keyframeNavigator.updateCamera(*_camera, playbackMode);
    }
    else if (mode == OpenSpaceEngine::Mode::CameraPath) {
        _pathNavigator.updateCamera(deltaTime);
        updateCameraTransitions();
    }
    else { // orbital navigator
        if (_disableJoystickInputs) {
            clearGlobalJoystickStates();
        }
        _orbitalNavigator.updateStatesFromInput(
            _mouseInputState,
            _keyboardInputState,
            deltaTime
        );
        _orbitalNavigator.updateCameraStateFromStates(deltaTime);
        updateCameraTransitions();
    }

    _orbitalNavigator.updateCameraScalingFromAnchor(deltaTime);
}

void NavigationHandler::applyNavigationState(const NavigationState& ns) {
    _orbitalNavigator.setAnchorNode(ns.anchor);
    _orbitalNavigator.setAimNode(ns.aim);
    _camera->setPose(ns.cameraPose());

    resetNavigationUpdateVariables();
    _pendingNavigationState.reset();
}

void NavigationHandler::updateCameraTransitions() {
    // This function is concerned with managing transitions of the camera between
    // different distances of interest relative to the focus node. For each transition two
    // scenarios are handled;  SceneGraphNodes can have attached actions for each
    // transition, which are automatically triggered. Additionally, an
    // EventCameraTransition event is fired that contains information about the focus node
    // and the transition state that caused the vent to fire.

    // Diagram of events for a camera moving from right-to-left.
    // Interaction sphere is 'O' in middle, and ')' are spherical boundaries. The approach
    // factor, reach factor, and interaction sphere radius are all taken from the current
    // focus node.
    //
    // |<------------------->|  Approach factor * Interaction sphere
    //              |<------>|  Reach Factor * Interaction sphere
    //
    // (            (        O        )            )
    // ^            ^                 ^            ^
    // OnExit       OnMoveAway        OnReach      OnApproach
    const glm::dvec3 anchorPos = anchorNode()->worldPosition();
    const glm::dvec3 cameraPos = _camera->positionVec3();
    const double currDistance = glm::distance(anchorPos, cameraPos);
    const double d = anchorNode()->interactionSphere();
    const double af = anchorNode()->approachFactor();
    const double rf = anchorNode()->reachFactor();

    using namespace std::string_literals;
    if (_inAnchorApproachSphere) {
        if (currDistance > d * (af + InteractionHystersis)) {
            // We left the approach sphere outwards
            _inAnchorApproachSphere = false;

            if (!anchorNode()->onExitAction().empty()) {
                ghoul::Dictionary dict;
                dict.setValue("Node", anchorNode()->identifier());
                dict.setValue("Transition", "Exiting"s);
                for (const std::string& action : anchorNode()->onExitAction()) {
                    global::actionManager->triggerAction(action, dict);
                }
            }

            global::eventEngine->publishEvent<events::EventCameraFocusTransition>(
                _camera,
                anchorNode(),
                events::EventCameraFocusTransition::Transition::Exiting
            );
        }
        else if (currDistance < d * (rf - InteractionHystersis)) {
            // We transitioned from the approach sphere into the reach sphere
            _inAnchorApproachSphere = false;
            _inAnchorReachSphere = true;

            if (!anchorNode()->onReachAction().empty()) {
                ghoul::Dictionary dict;
                dict.setValue("Node", anchorNode()->identifier());
                dict.setValue("Transition", "Reaching"s);
                for (const std::string& action : anchorNode()->onReachAction()) {
                    global::actionManager->triggerAction(action, dict);
                }
            }

            global::eventEngine->publishEvent<events::EventCameraFocusTransition>(
                _camera,
                anchorNode(),
                events::EventCameraFocusTransition::Transition::Reaching
            );
        }
    }
    else if (_inAnchorReachSphere && currDistance > d * (rf + InteractionHystersis)) {
        // We transitioned from the reach sphere to the approach sphere
        _inAnchorReachSphere = false;
        _inAnchorApproachSphere = true;

        if (!anchorNode()->onRecedeAction().empty()) {
            ghoul::Dictionary dict;
            dict.setValue("Node", anchorNode()->identifier());
            dict.setValue("Transition", "Receding"s);
            for (const std::string& action : anchorNode()->onRecedeAction()) {
                global::actionManager->triggerAction(action, dict);
            }
        }

        global::eventEngine->publishEvent<events::EventCameraFocusTransition>(
            _camera,
            anchorNode(),
            events::EventCameraFocusTransition::Transition::Receding
        );
    }
    else if (!_inAnchorApproachSphere && !_inAnchorReachSphere &&
             currDistance < d * (af - InteractionHystersis))
    {
        // We moved into the approach sphere
        _inAnchorApproachSphere = true;

        if (!anchorNode()->onApproachAction().empty()) {
            ghoul::Dictionary dict;
            dict.setValue("Node", anchorNode()->identifier());
            dict.setValue("Transition", "Approaching"s);
            for (const std::string& action : anchorNode()->onApproachAction()) {
                global::actionManager->triggerAction(action, dict);
            }
        }

        global::eventEngine->publishEvent<events::EventCameraFocusTransition>(
            _camera,
            anchorNode(),
            events::EventCameraFocusTransition::Transition::Approaching
        );
    }
}

void NavigationHandler::resetNavigationUpdateVariables() {
    _orbitalNavigator.resetVelocities();
    _orbitalNavigator.updatePreviousStateVariables();
}

const SceneGraphNode* NavigationHandler::anchorNode() const {
    return _orbitalNavigator.anchorNode();
}

Camera* NavigationHandler::camera() const {
    return _camera;
}

const MouseInputState& NavigationHandler::mouseInputState() const {
    return _mouseInputState;
}

const KeyboardInputState& NavigationHandler::keyboardInputState() const {
    return _keyboardInputState;
}

void NavigationHandler::mouseButtonCallback(MouseButton button, MouseAction action) {
    if (!_disableMouseInputs) {
        _mouseInputState.mouseButtonCallback(button, action);
    }
}

void NavigationHandler::mousePositionCallback(double x, double y) {
    if (!_disableMouseInputs) {
        _mouseInputState.mousePositionCallback(x, y);
    }
}

void NavigationHandler::mouseScrollWheelCallback(double pos) {
    if (!_disableMouseInputs) {
        _mouseInputState.mouseScrollWheelCallback(pos);
    }
}

void NavigationHandler::keyboardCallback(Key key, KeyModifier modifier, KeyAction action)
{
    // There is no need to disable the keyboard callback based on a property as the vast
    // majority of input is coming through Lua scripts anyway which are not blocked here
    _keyboardInputState.keyboardCallback(key, modifier, action);
}

NavigationState NavigationHandler::navigationState() const {
    const SceneGraphNode* referenceFrame = _orbitalNavigator.followingAnchorRotation() ?
        _orbitalNavigator.anchorNode() :
        sceneGraph()->root();
    ghoul_assert(
        referenceFrame,
        "The root will always exist and the anchor node ought to be reset when removed"
    );

    return navigationState(*referenceFrame);
}

NavigationState NavigationHandler::navigationState(
                                               const SceneGraphNode& referenceFrame) const
{
    const SceneGraphNode* anchor = _orbitalNavigator.anchorNode();

    if (!anchor) {
        LERROR("No anchor node could be found");
        return NavigationState();
    }

    const glm::dquat invNeutralRotation = glm::quat_cast(glm::lookAt(
        glm::dvec3(0.0),
        anchor->worldPosition() - _camera->positionVec3(),
        glm::normalize(_camera->lookUpVectorWorldSpace())
    ));

    glm::dquat localRotation = invNeutralRotation * _camera->rotationQuaternion();
    glm::dvec3 eulerAngles = glm::eulerAngles(localRotation);

    const double pitch = eulerAngles.x;
    const double yaw = -eulerAngles.y;

    // Need to compensate by redisual roll left in local rotation:
    const glm::dquat unroll = glm::angleAxis(eulerAngles.z, glm::dvec3(0.0, 0.0, 1.0));
    const glm::dvec3 neutralUp =
        glm::inverse(invNeutralRotation) * unroll * _camera->lookUpVectorCameraSpace();

    const glm::dmat3 invReferenceFrameTransform =
        glm::inverse(referenceFrame.modelTransform());

    const glm::dvec3 position = invReferenceFrameTransform *
        (glm::dvec4(_camera->positionVec3() - anchor->worldPosition(), 1.0));

    return NavigationState(
        _orbitalNavigator.anchorNode()->identifier(),
        _orbitalNavigator.aimNode() ? _orbitalNavigator.aimNode()->identifier() : "",
        referenceFrame.identifier(),
        position,
        invReferenceFrameTransform * neutralUp, yaw, pitch
    );
}

void NavigationHandler::saveNavigationState(const std::string& filepath,
                                            const std::string& referenceFrameIdentifier)
{
    NavigationState state;
    if (!referenceFrameIdentifier.empty()) {
        const SceneGraphNode* referenceFrame = sceneGraphNode(referenceFrameIdentifier);
        if (!referenceFrame) {
            LERROR(fmt::format(
                "Could not find node '{}' to use as reference frame",
                referenceFrameIdentifier
            ));
            return;
        }
        state = navigationState(*referenceFrame);
    }
    else {
        state = navigationState();
    }

    if (!filepath.empty()) {
        std::filesystem::path absolutePath = absPath(filepath);
        LINFO(fmt::format("Saving camera position: {}", absolutePath));

        std::ofstream ofs(absolutePath);
        ofs << "return " << ghoul::formatLua(state.dictionary());
        ofs.close();
    }
}

void NavigationHandler::loadNavigationState(const std::string& filepath) {
    const std::filesystem::path absolutePath = absPath(filepath);
    LINFO(fmt::format("Reading camera state from file: {}", absolutePath));

    if (!std::filesystem::is_regular_file(absolutePath)) {
        throw ghoul::FileNotFoundError(absolutePath.string(), "NavigationState");
    }

    ghoul::Dictionary navigationStateDictionary;
    try {
        ghoul::lua::loadDictionaryFromFile(
            absolutePath.string(),
            navigationStateDictionary
        );
        openspace::documentation::testSpecificationAndThrow(
            NavigationState::Documentation(),
            navigationStateDictionary,
            "NavigationState"
        );
        setNavigationStateNextFrame(NavigationState(navigationStateDictionary));
    }
    catch (ghoul::RuntimeError& e) {
        LERROR(fmt::format("Unable to set camera position: {}", e.message));
    }
}

void NavigationHandler::setJoystickAxisMapping(std::string joystickName, int axis,
                                               JoystickCameraStates::AxisType mapping,
                                            JoystickCameraStates::AxisInvert shouldInvert,
                                          JoystickCameraStates::JoystickType joystickType,
                                               bool isSticky,
                                               double sensitivity)
{
    _orbitalNavigator.joystickStates().setAxisMapping(
        std::move(joystickName),
        axis,
        mapping,
        shouldInvert,
        joystickType,
        isSticky,
        sensitivity
    );
}

void NavigationHandler::setJoystickAxisMappingProperty(std::string joystickName,
                                                       int axis,
                                                       std::string propertyUri,
                                                       float min, float max,
                                            JoystickCameraStates::AxisInvert shouldInvert,
                                                       bool isRemote)
{
    _orbitalNavigator.joystickStates().setAxisMappingProperty(
        std::move(joystickName),
        axis,
        std::move(propertyUri),
        min,
        max,
        shouldInvert,
        isRemote
    );
}

void NavigationHandler::setWebsocketAxisMapping(int axis,
                                                WebsocketCameraStates::AxisType mapping,
                                           WebsocketCameraStates::AxisInvert shouldInvert,
                                     WebsocketCameraStates::AxisNormalize shouldNormalize)
{
    _orbitalNavigator.websocketStates().setAxisMapping(
        axis,
        mapping,
        shouldInvert,
        shouldNormalize
    );
}


JoystickCameraStates::AxisInformation
NavigationHandler::joystickAxisMapping(const std::string& joystickName, int axis) const
{
    return _orbitalNavigator.joystickStates().axisMapping(joystickName, axis);
}

void NavigationHandler::setJoystickAxisDeadzone(const std::string& joystickName, int axis,
                                                float deadzone)
{
    _orbitalNavigator.joystickStates().setDeadzone(joystickName, axis, deadzone);
}

float NavigationHandler::joystickAxisDeadzone(const std::string& joystickName,
                                              int axis) const
{
    return _orbitalNavigator.joystickStates().deadzone(joystickName, axis);
}

void NavigationHandler::bindJoystickButtonCommand(const std::string& joystickName,
                                                  int button, std::string command,
                                                  JoystickAction action,
                                         JoystickCameraStates::ButtonCommandRemote remote,
                                                                std::string documentation)
{
    _orbitalNavigator.joystickStates().bindButtonCommand(
        joystickName,
        button,
        std::move(command),
        action,
        remote,
        std::move(documentation)
    );
}

void NavigationHandler::clearJoystickButtonCommand(const std::string& joystickName,
                                                   int button)
{
    _orbitalNavigator.joystickStates().clearButtonCommand(joystickName, button);
}

std::vector<std::string> NavigationHandler::joystickButtonCommand(
                                        const std::string& joystickName, int button) const
{
    return _orbitalNavigator.joystickStates().buttonCommand(joystickName, button);
}

void NavigationHandler::clearGlobalJoystickStates() {
    std::fill(
        global::joystickInputStates->begin(),
        global::joystickInputStates->end(),
        JoystickInputState()
    );
}

scripting::LuaLibrary NavigationHandler::luaLibrary() {
    return {
        "navigation",
        {
<<<<<<< HEAD
            {
                "getNavigationState",
                &luascriptfunctions::getNavigationState,
                "[string]",
                "Return the current navigation state as a lua table. The optional "
                "argument is the scene graph node to use as reference frame. By default, "
                "the reference frame will picked based on whether the orbital navigator "
                "is currently following the anchor node rotation. If it is, the anchor "
                "will be chosen as reference frame. If not, the reference frame will be "
                "set to the scene graph root."
            },
            {
                "setNavigationState",
                &luascriptfunctions::setNavigationState,
                "table",
                "Set the navigation state. The argument must be a valid Navigation State."
            },
            {
                "saveNavigationState",
                &luascriptfunctions::saveNavigationState,
                "string, [string]",
                "Save the current navigation state to a file with the path given by the "
                "first argument. The optoinal second argument is the scene graph node to "
                "use as reference frame. By default, the reference frame will picked "
                "based on whether the orbital navigator is currently following the "
                "anchor node rotation. If it is, the anchor will be chosen as reference "
                "frame. If not, the reference frame will be set to the scene graph root."
            },
            {
                "loadNavigationState",
                &luascriptfunctions::loadNavigationState,
                "string",
                "Load a navigation state from file. The file should be a lua file "
                "returning the navigation state as a table formatted as a "
                "Navigation State, such as the output files of saveNavigationState."
            },
            {
                "retargetAnchor",
                &luascriptfunctions::retargetAnchor,
                "void",
                "Reset the camera direction to point at the anchor node"
            },
            {
                "retargetAim",
                &luascriptfunctions::retargetAim,
                "void",
                "Reset the camera direction to point at the aim node"
            },
            {
                "bindJoystickAxis",
                &luascriptfunctions::bindJoystickAxis,
                "name, axis, axisType [, isInverted, joystickType, isSticky, sensitivity]",
                "Finds the input joystick with the given 'name' and binds the axis "
                "identified by the second argument to be used as the type identified by "
                "the third argument. If 'isInverted' is 'true', the axis value is "
                "inverted. 'joystickType' is if the joystick behaves more like a "
                "joystick or a trigger, where the first is the default. If 'isSticky' is "
                "'true', the value is calculated relative to the previous value. If "
                "'sensitivity' is given then that value will affect the sensitivity of "
                "the axis together with the global sensitivity."
            },
            {
                "bindJoystickAxisProperty",
                &luascriptfunctions::bindJoystickAxisProperty,
                "name, axis, propertyUri [, min, max, isInverted, isSticky, sensitivity, "
                "isRemote]",
                "Finds the input joystick with the given 'name' and binds the axis "
                "identified by the second argument to be bound to the property "
                "identified by the third argument. 'min' and 'max' is the minimum and "
                "the maximum allowed value for the given property and the axis value is "
                "rescaled from [-1, 1] to [min, max], default is [0, 1]. If 'isInverted' "
                "is 'true', the axis value is inverted. The last argument determines "
                "whether the property change is going to be executed locally or "
                "remotely, where the latter is the default."
            },
            {
                "joystickAxis",
                &luascriptfunctions::joystickAxis,
                "name, axis",
                "Finds the input joystick with the given 'name' and returns the joystick "
                "axis information for the passed axis. The information that is returned "
                "is the current axis binding as a string, whether the values are "
                "inverted as bool, the joystick type as a string, whether the axis is "
                "sticky as bool, the sensitivity as number, the property uri bound to "
                "the axis as string (empty is type is not Property), the min and max "
                "values for the property as numbers and whether the property change will "
                "be executed remotly as bool."
            },
            {
                "setAxisDeadZone",
                &luascriptfunctions::setJoystickAxisDeadzone,
                "name, axis, float",
                "Finds the input joystick with the given 'name' and sets the deadzone "
                "for a particular joystick axis, which means that any input less than "
                "this value is completely ignored."
            },
            {
                "bindJoystickButton",
                &luascriptfunctions::bindJoystickButton,
                "name, button, string [, string, string, bool]",
                "Finds the input joystick with the given 'name' and binds a Lua script "
                "given by the third argument to be executed when the joystick button "
                "identified by the second argument is triggered. The fifth argument "
                "determines when the script should be executed, this defaults to "
                "'Press', which means that the script is run when the user presses the "
                "button. The fourth arguemnt is the documentation of the script in the "
                "third argument. The sixth argument determines whether the command is "
                "going to be executable locally or remotely, where the latter is the "
                "default."
            },
            {
                "clearJoystickButton",
                &luascriptfunctions::clearJoystickButton,
                "name, button",
                "Finds the input joystick with the given 'name' and removes all commands "
                "that are currently bound to the button identified by the second argument."
            },
            {
                "joystickButton",
                &luascriptfunctions::joystickButton,
                "name, button",
                "Finds the input joystick with the given 'name' and returns the script "
                "that is currently bound to be executed when the provided button is "
                "pressed."
            },
            {
                "addGlobalRotation",
                &luascriptfunctions::addGlobalRotation,
                "double, double",
                "Directly adds to the global rotation of the camera"
            },
            {
                "addLocalRotation",
                &luascriptfunctions::addLocalRotation,
                "double, double",
                "Directly adds to the local rotation of the camera"
            },
            {
                "addTruckMovement",
                &luascriptfunctions::addTruckMovement,
                "double, double",
                "Directly adds to the truck movement of the camera"
            },
            {
                "addLocalRoll",
                &luascriptfunctions::addLocalRoll,
                "double, double",
                "Directly adds to the local roll of the camera"
            },
            {
                "addGlobalRoll",
                &luascriptfunctions::addGlobalRoll,
                "double, double",
                "Directly adds to the global roll of the camera"
            },
            {
                "triggerIdleBehavior",
                &luascriptfunctions::triggerIdleBehavior,
                "[string]",
                "Immediately start applying the chosen IdleBehavior. If none is "
                "specified, use the one set to default in the OrbitalNavigator."
            }
=======
            codegen::lua::LoadNavigationState,
            codegen::lua::GetNavigationState,
            codegen::lua::SetNavigationState,
            codegen::lua::SaveNavigationState,
            codegen::lua::RetargetAnchor,
            codegen::lua::RetargetAim,
            codegen::lua::BindJoystickAxis,
            codegen::lua::BindJoystickAxisProperty,
            codegen::lua::JoystickAxis,
            codegen::lua::SetJoystickAxisDeadZone,
            codegen::lua::JoystickAxisDeadzone,
            codegen::lua::BindJoystickButton,
            codegen::lua::ClearJoystickButton,
            codegen::lua::JoystickButton,
            codegen::lua::AddGlobalRotation,
            codegen::lua::AddLocalRotation,
            codegen::lua::AddTruckMovement,
            codegen::lua::AddLocalRoll,
            codegen::lua::AddGlobalRoll,
            codegen::lua::TriggerIdleBehavior
>>>>>>> aed059a1
        }
    };
}

} // namespace openspace::interaction<|MERGE_RESOLUTION|>--- conflicted
+++ resolved
@@ -585,170 +585,6 @@
     return {
         "navigation",
         {
-<<<<<<< HEAD
-            {
-                "getNavigationState",
-                &luascriptfunctions::getNavigationState,
-                "[string]",
-                "Return the current navigation state as a lua table. The optional "
-                "argument is the scene graph node to use as reference frame. By default, "
-                "the reference frame will picked based on whether the orbital navigator "
-                "is currently following the anchor node rotation. If it is, the anchor "
-                "will be chosen as reference frame. If not, the reference frame will be "
-                "set to the scene graph root."
-            },
-            {
-                "setNavigationState",
-                &luascriptfunctions::setNavigationState,
-                "table",
-                "Set the navigation state. The argument must be a valid Navigation State."
-            },
-            {
-                "saveNavigationState",
-                &luascriptfunctions::saveNavigationState,
-                "string, [string]",
-                "Save the current navigation state to a file with the path given by the "
-                "first argument. The optoinal second argument is the scene graph node to "
-                "use as reference frame. By default, the reference frame will picked "
-                "based on whether the orbital navigator is currently following the "
-                "anchor node rotation. If it is, the anchor will be chosen as reference "
-                "frame. If not, the reference frame will be set to the scene graph root."
-            },
-            {
-                "loadNavigationState",
-                &luascriptfunctions::loadNavigationState,
-                "string",
-                "Load a navigation state from file. The file should be a lua file "
-                "returning the navigation state as a table formatted as a "
-                "Navigation State, such as the output files of saveNavigationState."
-            },
-            {
-                "retargetAnchor",
-                &luascriptfunctions::retargetAnchor,
-                "void",
-                "Reset the camera direction to point at the anchor node"
-            },
-            {
-                "retargetAim",
-                &luascriptfunctions::retargetAim,
-                "void",
-                "Reset the camera direction to point at the aim node"
-            },
-            {
-                "bindJoystickAxis",
-                &luascriptfunctions::bindJoystickAxis,
-                "name, axis, axisType [, isInverted, joystickType, isSticky, sensitivity]",
-                "Finds the input joystick with the given 'name' and binds the axis "
-                "identified by the second argument to be used as the type identified by "
-                "the third argument. If 'isInverted' is 'true', the axis value is "
-                "inverted. 'joystickType' is if the joystick behaves more like a "
-                "joystick or a trigger, where the first is the default. If 'isSticky' is "
-                "'true', the value is calculated relative to the previous value. If "
-                "'sensitivity' is given then that value will affect the sensitivity of "
-                "the axis together with the global sensitivity."
-            },
-            {
-                "bindJoystickAxisProperty",
-                &luascriptfunctions::bindJoystickAxisProperty,
-                "name, axis, propertyUri [, min, max, isInverted, isSticky, sensitivity, "
-                "isRemote]",
-                "Finds the input joystick with the given 'name' and binds the axis "
-                "identified by the second argument to be bound to the property "
-                "identified by the third argument. 'min' and 'max' is the minimum and "
-                "the maximum allowed value for the given property and the axis value is "
-                "rescaled from [-1, 1] to [min, max], default is [0, 1]. If 'isInverted' "
-                "is 'true', the axis value is inverted. The last argument determines "
-                "whether the property change is going to be executed locally or "
-                "remotely, where the latter is the default."
-            },
-            {
-                "joystickAxis",
-                &luascriptfunctions::joystickAxis,
-                "name, axis",
-                "Finds the input joystick with the given 'name' and returns the joystick "
-                "axis information for the passed axis. The information that is returned "
-                "is the current axis binding as a string, whether the values are "
-                "inverted as bool, the joystick type as a string, whether the axis is "
-                "sticky as bool, the sensitivity as number, the property uri bound to "
-                "the axis as string (empty is type is not Property), the min and max "
-                "values for the property as numbers and whether the property change will "
-                "be executed remotly as bool."
-            },
-            {
-                "setAxisDeadZone",
-                &luascriptfunctions::setJoystickAxisDeadzone,
-                "name, axis, float",
-                "Finds the input joystick with the given 'name' and sets the deadzone "
-                "for a particular joystick axis, which means that any input less than "
-                "this value is completely ignored."
-            },
-            {
-                "bindJoystickButton",
-                &luascriptfunctions::bindJoystickButton,
-                "name, button, string [, string, string, bool]",
-                "Finds the input joystick with the given 'name' and binds a Lua script "
-                "given by the third argument to be executed when the joystick button "
-                "identified by the second argument is triggered. The fifth argument "
-                "determines when the script should be executed, this defaults to "
-                "'Press', which means that the script is run when the user presses the "
-                "button. The fourth arguemnt is the documentation of the script in the "
-                "third argument. The sixth argument determines whether the command is "
-                "going to be executable locally or remotely, where the latter is the "
-                "default."
-            },
-            {
-                "clearJoystickButton",
-                &luascriptfunctions::clearJoystickButton,
-                "name, button",
-                "Finds the input joystick with the given 'name' and removes all commands "
-                "that are currently bound to the button identified by the second argument."
-            },
-            {
-                "joystickButton",
-                &luascriptfunctions::joystickButton,
-                "name, button",
-                "Finds the input joystick with the given 'name' and returns the script "
-                "that is currently bound to be executed when the provided button is "
-                "pressed."
-            },
-            {
-                "addGlobalRotation",
-                &luascriptfunctions::addGlobalRotation,
-                "double, double",
-                "Directly adds to the global rotation of the camera"
-            },
-            {
-                "addLocalRotation",
-                &luascriptfunctions::addLocalRotation,
-                "double, double",
-                "Directly adds to the local rotation of the camera"
-            },
-            {
-                "addTruckMovement",
-                &luascriptfunctions::addTruckMovement,
-                "double, double",
-                "Directly adds to the truck movement of the camera"
-            },
-            {
-                "addLocalRoll",
-                &luascriptfunctions::addLocalRoll,
-                "double, double",
-                "Directly adds to the local roll of the camera"
-            },
-            {
-                "addGlobalRoll",
-                &luascriptfunctions::addGlobalRoll,
-                "double, double",
-                "Directly adds to the global roll of the camera"
-            },
-            {
-                "triggerIdleBehavior",
-                &luascriptfunctions::triggerIdleBehavior,
-                "[string]",
-                "Immediately start applying the chosen IdleBehavior. If none is "
-                "specified, use the one set to default in the OrbitalNavigator."
-            }
-=======
             codegen::lua::LoadNavigationState,
             codegen::lua::GetNavigationState,
             codegen::lua::SetNavigationState,
@@ -769,7 +605,6 @@
             codegen::lua::AddLocalRoll,
             codegen::lua::AddGlobalRoll,
             codegen::lua::TriggerIdleBehavior
->>>>>>> aed059a1
         }
     };
 }
