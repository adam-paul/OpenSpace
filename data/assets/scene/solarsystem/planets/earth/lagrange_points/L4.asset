local transforms = asset.require("scene/solarsystem/sun/transforms")
asset.require("spice/base")

local circle = asset.syncedResource({
  Name = "Circle",
  Type = "HttpSynchronization",
  Identifier = "circle_image",
  Version = 1
})

local kernels = asset.syncedResource({
  Name = "Lagrange Kernels",
  Type = "HttpSynchronization",
  Identifier = "earth_lagrange_kernels",
  Version = 1
})

local L4Position = {
  Identifier = "L4Position",
  Parent = transforms.SolarSystemBarycenter.Identifier,
  Transform = {
    Translation = {
      Type = "SpiceTranslation",
      Target = "394", -- L4
      Observer = "SSB",
      Kernels = kernels .. "L4_de431.bsp"
    }
  },
  Tag = { "lagrange_points_earth", "lagrange_points_earth_l4" },
  GUI = {
    Name = "L4 Position",
    Path = "/Solar System/Planets/Earth/Lagrange points",
    Hidden = true
  }
}

local L4 = {
  Identifier = "L4",
  Parent = L4Position.Identifier,
  Renderable = {
    Type = "RenderablePlaneImageLocal",
    RenderableType = "Opaque",
    Billboard = true,
    Size = 800E6,
    Texture = circle .. "circle.png",
    BlendMode = "Additive"
  },
  Tag = { "lagrange_points_earth", "lagrange_points_earth_l4" },
  GUI = {
    Name = "L4",
    Path = "/Solar System/Planets/Earth/Lagrange points",
  }
}

local L4Label = {
  Identifier = "L4Label",
  Parent = L4Position.Identifier,
  Renderable = {
    Type = "RenderableLabels",
    Text = "L4",
    FontSize = 20,
    Size = 8.5,
    MinMaxSize = { 1.0, 100.0 },
    OrientationOption = "Camera View Direction",
    BlendMode = "Normal",
    EnableFading = false
  },
  Tag = { "lagrange_points_earth", "lagrange_points_earth_l4" },
  GUI = {
    Name = "L4 Label",
    Path = "/Solar System/Planets/Earth/Lagrange points",
    Description = "Main label for L4"
  }
}

<<<<<<< HEAD
assetHelper.registerSceneGraphNodesAndExport(asset, {
  L4Position,
  L4,
  L4Label
})
=======
asset.onInitialize(function()
  openspace.addSceneGraphNode(L4)
  openspace.addSceneGraphNode(L4Label)
end)
    
asset.onDeinitialize(function()
  openspace.removeSceneGraphNode(L4Label)
  openspace.removeSceneGraphNode(L4)
end)
    
asset.export(L4)
asset.export(L4Label)



asset.meta = {
  Name = "Lagrange point L4",
  Version = "1.0",
  Description = [[ Lagrange point L4 node and label]],
  Author = "OpenSpace Team",
  URL = "http://openspaceproject.com",
  License = "MIT license"
}
>>>>>>> 40ed640b
<|MERGE_RESOLUTION|>--- conflicted
+++ resolved
@@ -73,26 +73,21 @@
   }
 }
 
-<<<<<<< HEAD
-assetHelper.registerSceneGraphNodesAndExport(asset, {
-  L4Position,
-  L4,
-  L4Label
-})
-=======
 asset.onInitialize(function()
+  openspace.addSceneGraphNode(L4Position)
   openspace.addSceneGraphNode(L4)
   openspace.addSceneGraphNode(L4Label)
 end)
-    
+
 asset.onDeinitialize(function()
   openspace.removeSceneGraphNode(L4Label)
   openspace.removeSceneGraphNode(L4)
+  openspace.removeSceneGraphNode(L4Position)
 end)
-    
+
+asset.export(L4Position)
 asset.export(L4)
 asset.export(L4Label)
-
 
 
 asset.meta = {
@@ -102,5 +97,4 @@
   Author = "OpenSpace Team",
   URL = "http://openspaceproject.com",
   License = "MIT license"
-}
->>>>>>> 40ed640b
+}