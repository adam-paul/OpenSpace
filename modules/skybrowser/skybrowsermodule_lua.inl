--- conflicted
+++ resolved
@@ -56,14 +56,7 @@
         
         SkybrowserModule* module = global::moduleEngine->module<SkybrowserModule>();     
         ScreenSpaceBrowser* browser = dynamic_cast<ScreenSpaceBrowser*>(global::renderEngine->screenSpaceRenderable("ScreenSpaceBowser"));
-<<<<<<< HEAD
-        module->initializeBrowser(browser);
-        
-        module->skyBrowser()->setFaceCameraPropertyToFalse();
-=======
-
         module->initializeBrowser(browser);     
->>>>>>> af98784d
         module->skyBrowser()->translate(glm::vec3(-0.8, -0.4, 0.0));
 
         return 1;
