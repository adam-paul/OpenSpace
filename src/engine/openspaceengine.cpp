--- conflicted
+++ resolved
@@ -40,15 +40,14 @@
 #include <openspace/network/networkengine.h>
 #include <openspace/rendering/renderable.h>
 #include <openspace/scripting/scriptscheduler.h>
-<<<<<<< HEAD
+#include <openspace/scripting/scriptengine.h>
+
+#include <openspace/scene/scene.h>
+#include <openspace/scene/rotation.h>
+#include <openspace/scene/scale.h>
 #include <openspace/scene/translation.h>
 #include <openspace/scene/scenemanager.h>
-=======
-#include <openspace/scene/rotation.h>
-#include <openspace/scene/scale.h>
-#include <openspace/scene/scene.h>
-#include <openspace/scene/translation.h>
->>>>>>> dcc9d622
+
 #include <openspace/util/factorymanager.h>
 #include <openspace/util/task.h>
 #include <openspace/util/openspacemodule.h>
@@ -58,6 +57,7 @@
 #include <openspace/util/transformationmanager.h>
 
 #include <ghoul/ghoul.h>
+#include <ghoul/misc/onscopeexit.h>
 #include <ghoul/cmdparser/commandlineparser.h>
 #include <ghoul/cmdparser/singlecommand.h>
 #include <ghoul/filesystem/filesystem.h>
@@ -134,14 +134,10 @@
     , _downloadManager(nullptr)
     , _parallelConnection(new ParallelConnection)
     , _windowWrapper(std::move(windowWrapper))
-<<<<<<< HEAD
-    , _globalPropertyNamespace(new properties::PropertyOwner)
+    , _globalPropertyNamespace(new properties::PropertyOwner(""))
     , _switchScene(false)
     , _scenePath("")
     , _isMaster(false)
-=======
-    , _globalPropertyNamespace(new properties::PropertyOwner(""))
->>>>>>> dcc9d622
     , _runTime(0.0)
     , _shutdown({false, 0.f, 0.f})
     , _isFirstRenderingFirstFrame(true)
@@ -181,70 +177,11 @@
     TransformationManager::initialize();
 }
 
-<<<<<<< HEAD
-OpenSpaceEngine::~OpenSpaceEngine() {
-    LINFO("_windowWrapper->isUsingSwapGroups(): " << _windowWrapper->isUsingSwapGroups());
-    LINFO("_windowWrapper->isSwapGroupMaster(): " << _windowWrapper->isSwapGroupMaster());
-#ifdef OPENSPACE_MODULE_ONSCREENGUI_ENABLED
-    _gui->deinitializeGL();
-#endif
-
-    _renderEngine->setScene(nullptr);
-    _renderEngine->setCamera(nullptr);
-    _sceneManager = nullptr;
-
-    _interactionHandler->deinitialize();
-    _renderEngine->deinitialize();
-
-    _globalPropertyNamespace = nullptr;
-    _windowWrapper = nullptr;
-    _parallelConnection = nullptr;
-    _configurationManager = nullptr;
-    _interactionHandler = nullptr;
-    _renderEngine = nullptr;
-    _scriptEngine = nullptr;
-    _networkEngine = nullptr;
-    _syncEngine = nullptr;
-    _commandlineParser = nullptr;
-    _console = nullptr;
-    _moduleEngine = nullptr;
-    _settingsEngine = nullptr;
-#ifdef OPENSPACE_MODULE_ONSCREENGUI_ENABLED
-    _gui = nullptr;
-#endif
-}
-=======
-//OpenSpaceEngine::~OpenSpaceEngine() {
-//    _globalPropertyNamespace = nullptr;
-//    _windowWrapper = nullptr;
-//    _parallelConnection = nullptr;
-//    _configurationManager = nullptr;
-//    _interactionHandler = nullptr;
-//    _renderEngine = nullptr;
-//    _scriptEngine = nullptr;
-//    _networkEngine = nullptr;
-//    _syncEngine = nullptr;
-//    _commandlineParser = nullptr;
-//    _console = nullptr;
-//    _moduleEngine = nullptr;
-//    _settingsEngine = nullptr;
-//}
->>>>>>> dcc9d622
-
 OpenSpaceEngine& OpenSpaceEngine::ref() {
     ghoul_assert(_engine, "OpenSpaceEngine not created");
     return *_engine;
 }
 
-<<<<<<< HEAD
-bool OpenSpaceEngine::create(int argc, char** argv,
-    std::unique_ptr<WindowWrapper> windowWrapper,
-    std::vector<std::string>& sgctArguments)
-{
-    ghoul_assert(!_engine, "OpenSpaceEngine was already created");
-    ghoul_assert(windowWrapper != nullptr, "No Window Wrapper was provided");
-
-=======
 void OpenSpaceEngine::create(int argc, char** argv,
                              std::unique_ptr<WindowWrapper> windowWrapper,
                              std::vector<std::string>& sgctArguments, bool& requestClose)
@@ -253,8 +190,7 @@
     ghoul_assert(windowWrapper != nullptr, "No Window Wrapper was provided");
     
     requestClose = false;
-    
->>>>>>> dcc9d622
+
     ghoul::initialize();
 
     // Initialize the LogManager and add the console log as this will be used every time
@@ -559,24 +495,14 @@
     // Load a light and a monospaced font
     loadFonts();
 
-<<<<<<< HEAD
-=======
-    // Initialize the Scene
-    // @CLEANUP:  This should become a unique_ptr that is either created inside the
-    // renderengine or moved into it ---abock
-    Scene* sceneGraph = new Scene;
-    sceneGraph->initialize();
-    
->>>>>>> dcc9d622
     std::string scenePath = "";
     configurationManager().getValue(ConfigurationManager::KeyConfigScene, scenePath);
 
     _renderEngine->initialize();
-<<<<<<< HEAD
+
     scheduleLoadScene(scenePath);
 
     LINFO("Finished initializing");
-    return true;
 }
 
 void OpenSpaceEngine::scheduleLoadScene(const std::string& scenePath) {
@@ -680,62 +606,12 @@
         scene->writePropertyDocumentation(propertyDocumentationFile, propertyDocumentationType, scenePath);
     }
 
-
-#ifdef OPENSPACE_MODULE_ONSCREENGUI_ENABLED
-    LINFO("Initializing GUI");
-    _gui->initialize();
-    _gui->_globalProperty.setSource(
-        [&]() {
-            std::vector<properties::PropertyOwner*> res = {
-                _settingsEngine.get(),
-                _interactionHandler.get(),
-                _renderEngine.get()
-            };
-            return res;
-        }
-    );
-
-    OsEng.gui()._screenSpaceProperty.setSource(
-        [&]() {
-            const auto& ssr = renderEngine().screenSpaceRenderables();
-            return std::vector<properties::PropertyOwner*>(ssr.begin(), ssr.end());
-        }
-    );
-
-    OsEng.gui()._property.setSource(
-        [&]() {
-            const auto& nodes = renderEngine().scene()->allSceneGraphNodes();
-            return std::vector<properties::PropertyOwner*>(nodes.begin(), nodes.end());
-        }
-    );
-
-#ifdef OPENSPACE_MODULE_ISWA_ENABLED
-    OsEng.gui()._iswa.setSource(
-        [&]() {
-            const auto& groups = IswaManager::ref().groups();
-            std::vector<properties::PropertyOwner*> res;
-            std::transform(
-                groups.begin(),
-                groups.end(),
-                std::back_inserter(res),
-                [](const auto& val) {
-                    return val.second.get();
-                }
-            );
-            return res;
-        }
-    );
-#endif
-
-#endif
-=======
     _renderEngine->setGlobalBlackOutFactor(0.0);
     _renderEngine->startFading(1, 3.0);
-    
+
     for (const auto& func : _moduleCallbacks.initialize) {
         func();
     }
->>>>>>> dcc9d622
 
     // Run start up scripts
     runPreInitializationScripts(scenePath);
@@ -743,12 +619,9 @@
     _syncEngine->addSyncables(Time::ref().getSyncables());
     _syncEngine->addSyncables(_renderEngine->getSyncables());
     _syncEngine->addSyncable(_scriptEngine.get());
-<<<<<<< HEAD
-=======
 
     LINFO("Finished initializing");
     LTRACE("OpenSpaceEngine::initialize(end)");
->>>>>>> dcc9d622
 }
 
 void OpenSpaceEngine::deinitialize() {
