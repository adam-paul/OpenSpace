local transforms = asset.require('scene/solarsystem/planets/earth/transforms')

local satImageFolder = asset.syncedResource({
    Name = "Satellite Image Files",
    Type = "HttpSynchronization",
    Identifier = "tle_satellites_images",
    Version = 1
})

function downloadTLEFile(sceneAsset, url, name)
    local identifier = name
    identifier = identifier:gsub(" ", "")
    identifier = identifier:gsub("&", "")
    identifier = identifier:gsub("-", "")
    return sceneAsset.syncedResource({
        Name = "Satellite TLE Data (" .. name .. ")",
        Type = "UrlSynchronization",
        Identifier = "satellite_tle_data_" .. identifier,
        Url = url
    })
end

local addSatelliteGroupObjects = function(group, tleFolder, shouldAddDuplicates)
    function numLinesInFile(filename)
        local ctr = 0
        for _ in io.lines(filename) do ctr = ctr + 1 end
        return ctr
    end

    -- Check format of a set of 3 TLE file lines and return nonzero if there is a format error
    function isValidTLEFileFormat(lineArr)
        function isEmpty(s) return s == nil or s == '' end

        if isEmpty(lineArr[1]) or isEmpty(lineArr[2]) or isEmpty(lineArr[3]) then
            return false
        end
        if string.sub(lineArr[2], 1, 2) ~= "1 " then
            return false
        end
        if string.sub(lineArr[3], 1, 2) ~= "2 " then
            return false
        end
        return true
    end
-- -------------------------------------------------------------------------------------
--    function getSat(title, file, lineNum, textureFile, group)
--        return {
--            Identifier = title,
--            Parent = transforms.EarthInertial.Identifier,
--            Renderable = {
--                Type = "RenderablePlaneImageLocal",
--                Enabled = true,
--                Size = 3e4,
--                Origin = "Center",
--                Body = "TLE",
--                Billboard = true,
--                Texture = textureFile
--            },
--            Transform = {
--                Translation = {
--                    Type = "TLETranslation",
--                    Body = title,
--                    Observer = transforms.EarthInertial.Identifier,
--                    File = file,
--                    LineNumber = lineNum
--                },
--                Scale = {
--                    Type = "StaticScale",
--                    Scale = 1
--                }
--           },
--            Tag = { "earth_satellite_" .. group, "earth_satellite_" .. group .. "_marker" },
--            GUI = {
--                Path = "/Solar System/Planets/Earth/Satellites"
--            }
--        }
--    end
--
--    function getSatTrail(title, file, lineNum, per, color, group)
--        return {
--            Identifier = title .. "_trail",
--            Parent = transforms.EarthInertial.Identifier,
--            Renderable = {
--                Type = "RenderableTrailOrbit",
--                Translation = {
--                    Type = "TLETranslation",
--                    Body = title,
--                    Observer = transforms.EarthInertial.Identifier,
--                    File = file,
--                   LineNumber = lineNum
--                },
--                Color = color,
--                Period = per,
--                Resolution = 160
--            },
--            Tag = { "earth_satellite_" .. group, "earth_satellite_" .. group .. "_trail"},
--            GUI = {
--                Path = "/Solar System/Planets/Earth/Satellites"
--            }
--        }
--    end
-- -------------------------------------------------------------------------------------
    function test(title, file, per, color, group)
       return {
           Identifier = title,
           Parent = transforms.EarthInertial.Identifier,
           Renderable = {
               Type = "ElonsTest",
                Color = color,
                Period = per,
                Resolution = 160,
                Translation = {
                    Type = "TLETranslation",
                    Body = title,
                    Observer = transforms.EarthInertial.Identifier,
<<<<<<< HEAD
                    File = file,
=======
                    File = file
>>>>>>> 22260a20
                },

--                Size = 3e4,
--                Origin = "Center",
--                Body = "TLE",
--                Billboard = true,
--                Texture = textureFile

            },
            GUI = {
                Path = "/Solar System/Planets/Earth/Satellites"
           }
        }
    end
-- -------------------------------------------------------------------------------------

    local filename = group.Url:match("([^/]+)$")
    local filenameSansExt = filename:gsub(filename:match("(%.%w+)$"), "")

    local path = tleFolder .. "/" .. filename
    local texture = satImageFolder .. "/" .. "satB.png"


    local file = io.open(path, "r")
    assert(file, "File not found: " .. path)

    local obj = {}

    --now loop through the tle file and get each set of 3 lines
    for n = 1, numLinesInFile(path), 3 do
        local line = {
            file:read('*l'), --title line
            file:read('*l'),
            file:read('*l')
        }
        assert(isValidTLEFileFormat(line), "TLE file syntax error on line " .. n .. ": " .. path)

        -- Trim string
        line[1] = line[1]:gsub("^%s*(.-)%s*$", "%1")
        line[1] = line[1]:gsub("%s+", "_")
        line[1] = line[1]:gsub("[%-()]", "")
        local title = line[1]

        -- Get period from correct location of the string
        local per = tonumber(string.sub(line[3], 53, 63))
        -- Trail for 2x a single revolution
        per = 1.0 / per * 2.0

        local satName = filenameSansExt .. "_" .. title

        local shouldAddNotes = true
        if openspace.hasSceneGraphNode(satName) then
            if shouldAddDuplicates then
                local originalSatName = satName
                local i = 1
                while openspace.hasSceneGraphNode(satName) do
                    satName = originalSatName .. "_" .. tostring(i)
                    i = i + 1
                end
            else
                shouldAddNotes = false
            end
       end

       if shouldAddNotes then
            -- Register satellite object and trail
            local test_var = test(satName, path, per, group.TrailColor, group.Title)
            openspace.addSceneGraphNode(test_var)
            table.insert(obj, test_var.Identifier)

--            local sat_var = getSat(satName, path, n, texture, group.Title)
--            openspace.addSceneGraphNode(sat_var)
--           table.insert(obj, sat_var.Identifier)

--            local satTrail_var = getSatTrail(satName, path, n, per, group.TrailColor, group.Title)
--            openspace.addSceneGraphNode(satTrail_var)
--            table.insert(obj, satTrail_var.Identifier)
        end
    end

    return obj
end

asset.export("satImageFolder", satImageFolder)
asset.export("downloadTLEFile", downloadTLEFile)
asset.export("addSatelliteGroupObjects", addSatelliteGroupObjects)<|MERGE_RESOLUTION|>--- conflicted
+++ resolved
@@ -113,11 +113,8 @@
                     Type = "TLETranslation",
                     Body = title,
                     Observer = transforms.EarthInertial.Identifier,
-<<<<<<< HEAD
                     File = file,
-=======
-                    File = file
->>>>>>> 22260a20
+
                 },
 
 --                Size = 3e4,
