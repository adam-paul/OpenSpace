--- conflicted
+++ resolved
@@ -73,7 +73,6 @@
 } 
 
 void ISWAContainer::update(const UpdateData& data){
-<<<<<<< HEAD
 
 	int i = 0;
 	for(auto& extFuture : _extFutures){
@@ -89,14 +88,10 @@
 		}
 	}
 
+	if(!_deletedCygnets.empty())
+		_deletedCygnets.clear();
 
 	for(auto& iSWACygnet : _iSWACygnets)
-=======
-	if(!_deletedCygnets.empty())
-		_deletedCygnets.clear();
-	
-	for(auto iSWACygnet : _iSWACygnets)
->>>>>>> 8e996f5b
 		iSWACygnet->update();
 }
 
