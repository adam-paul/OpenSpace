/*****************************************************************************************
*                                                                                       *
* OpenSpace                                                                             *
*                                                                                       *
* Copyright (c) 2014-2016                                                               *
*                                                                                       *
* Permission is hereby granted, free of charge, to any person obtaining a copy of this  *
* software and associated documentation files (the "Software"), to deal in the Software *
* without restriction, including without limitation the rights to use, copy, modify,    *
* merge, publish, distribute, sublicense, and/or sell copies of the Software, and to    *
* permit persons to whom the Software is furnished to do so, subject to the following   *
* conditions:                                                                           *
*                                                                                       *
* The above copyright notice and this permission notice shall be included in all copies *
* or substantial portions of the Software.                                              *
*                                                                                       *
* THE SOFTWARE IS PROVIDED "AS IS", WITHOUT WARRANTY OF ANY KIND, EXPRESS OR IMPLIED,   *
* INCLUDING BUT NOT LIMITED TO THE WARRANTIES OF MERCHANTABILITY, FITNESS FOR A         *
* PARTICULAR PURPOSE AND NONINFRINGEMENT. IN NO EVENT SHALL THE AUTHORS OR COPYRIGHT    *
* HOLDERS BE LIABLE FOR ANY CLAIM, DAMAGES OR OTHER LIABILITY, WHETHER IN AN ACTION OF  *
* CONTRACT, TORT OR OTHERWISE, ARISING FROM, OUT OF OR IN CONNECTION WITH THE SOFTWARE  *
* OR THE USE OR OTHER DEALINGS IN THE SOFTWARE.                                         *
****************************************************************************************/

#ifndef __DATAPLANE_H__
#define __DATAPLANE_H__

#include <modules/iswa/rendering/datacygnet.h>
#include <openspace/properties/vectorproperty.h>
#include <openspace/properties/selectionproperty.h>

namespace openspace{
<<<<<<< HEAD
class IswaBaseGroup;

class DataPlane : public CygnetPlane {
friend class IswaBaseGroup;
 public:
=======

/**
 * DataPlane is a concrete IswaCygnet with data files as its input source. 
 * The class handles creation, destruction and rendering of a plane geometry.
 * It also specifies what uniforms to use and what GUI properties it needs.
 */
class DataPlane : public DataCygnet {
friend class IswaGroup;
public:
>>>>>>> cb601042
     DataPlane(const ghoul::Dictionary& dictionary);
     ~DataPlane();

     bool initialize() override;

protected:

    /**
     * Creates a plane geometry
     */
    bool createGeometry() override;
    bool destroyGeometry() override;
    void renderGeometry() const override;
    void setUniforms() override;

private:

    void subscribeToGroup();

    properties::StringProperty _transferFunctionsFile;
    properties::Vec2Property _backgroundValues;
    properties::Vec2Property _normValues;
    properties::BoolProperty _useLog;
    properties::BoolProperty _useHistogram;
    properties::BoolProperty _autoFilter;

    GLuint _quad;
    GLuint _vertexPositionBuffer;
};

} // namespace openspace

#endif //__DATAPLANE_H__<|MERGE_RESOLUTION|>--- conflicted
+++ resolved
@@ -30,23 +30,14 @@
 #include <openspace/properties/selectionproperty.h>
 
 namespace openspace{
-<<<<<<< HEAD
-class IswaBaseGroup;
-
-class DataPlane : public CygnetPlane {
-friend class IswaBaseGroup;
- public:
-=======
-
 /**
  * DataPlane is a concrete IswaCygnet with data files as its input source. 
  * The class handles creation, destruction and rendering of a plane geometry.
  * It also specifies what uniforms to use and what GUI properties it needs.
  */
 class DataPlane : public DataCygnet {
-friend class IswaGroup;
+friend class IswaBaseGroup;
 public:
->>>>>>> cb601042
      DataPlane(const ghoul::Dictionary& dictionary);
      ~DataPlane();
 
