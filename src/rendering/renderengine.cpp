--- conflicted
+++ resolved
@@ -559,11 +559,8 @@
 						double remaining = openspace::ImageSequencer2::ref().getNextCaptureTime() - currentTime;
 						double t = 1.0 - remaining / openspace::ImageSequencer2::ref().getIntervalLength();
 						std::string progress = "|";
-<<<<<<< HEAD
-						int g = ((t)* 24) + 1;
-=======
-						int g = static_cast<int>((t * 30) + 1);
->>>>>>> 886c1e3f
+						int g = static_cast<int>((t* 24) + 1);
+
 						for (int i = 0; i < g; i++)
                             progress.append("-");
                         progress.append(">");
