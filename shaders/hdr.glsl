/*****************************************************************************************
 *                                                                                       *
 * OpenSpace                                                                             *
 *                                                                                       *
 * Copyright (c) 2014-2019                                                               *
 *                                                                                       *
 * Permission is hereby granted, free of charge, to any person obtaining a copy of this  *
 * software and associated documentation files (the "Software"), to deal in the Software *
 * without restriction, including without limitation the rights to use, copy, modify,    *
 * merge, publish, distribute, sublicense, and/or sell copies of the Software, and to    *
 * permit persons to whom the Software is furnished to do so, subject to the following   *
 * conditions:                                                                           *
 *                                                                                       *
 * The above copyright notice and this permission notice shall be included in all copies *
 * or substantial portions of the Software.                                              *
 *                                                                                       *
 * THE SOFTWARE IS PROVIDED "AS IS", WITHOUT WARRANTY OF ANY KIND, EXPRESS OR IMPLIED,   *
 * INCLUDING BUT NOT LIMITED TO THE WARRANTIES OF MERCHANTABILITY, FITNESS FOR A         *
 * PARTICULAR PURPOSE AND NONINFRINGEMENT. IN NO EVENT SHALL THE AUTHORS OR COPYRIGHT    *
 * HOLDERS BE LIABLE FOR ANY CLAIM, DAMAGES OR OTHER LIABILITY, WHETHER IN AN ACTION OF  *
 * CONTRACT, TORT OR OTHERWISE, ARISING FROM, OUT OF OR IN CONNECTION WITH THE SOFTWARE  *
 * OR THE USE OR OTHER DEALINGS IN THE SOFTWARE.                                         *
 ****************************************************************************************/

const float HCV_EPSILON = 1e-7;
const float HSL_EPSILON = 1e-7;
const float HCY_EPSILON = 1e-7;

// White given by D65
const mat3 RGB2XYZ = mat3(
<<<<<<< HEAD
        vec3(0.4124, 0.2126, 0.0193),
        vec3(0.3576, 0.7152, 0.1192),
        vec3(0.1805, 0.0722, 0.9505)
    );

const mat3 XYZ2RGB = mat3(
        vec3(3.2406, -0.9689, 0.0557),
        vec3(-1.5372, 1.8758, -0.2040),
        vec3(-0.4986, 0.0415, 1.0570)
    );
=======
    vec3(0.4124, 0.2126, 0.0193),
    vec3(0.3576, 0.7152, 0.1192),
    vec3(0.1805, 0.0722, 0.9505)
);

const mat3 XYZ2RGB = mat3(
    vec3(3.2406, -0.9689, 0.0557),
    vec3(-1.5372, 1.8758, -0.2040),
    vec3(-0.4986, 0.0415, 1.0570)
);
>>>>>>> 2806935c

// Gamma correction for linear RGB to sRGB
// See wiki: https://en.wikipedia.org/wiki/SRGB#The_sRGB_transfer_function_.28.22gamma.22.29
const float gammaF(const float u) {
    if (u < 0.0031308) {
        return 12.92 * u;
    } else {
<<<<<<< HEAD
        return 1.055 * pow(u, 1.0/2.4) - 0.055;
=======
        return 1.055 * pow(u, 1.0 / 2.4) - 0.055;
>>>>>>> 2806935c
    }
}

float invgammaF(const float u) {
    if (u < 0.04045) {
        return u / 12.92;
    } else {
<<<<<<< HEAD
        return pow((u+0.055)/1.055, 2.4);
=======
        return pow((u + 0.055) / 1.055, 2.4);
>>>>>>> 2806935c
    }
}

vec3 rgbToSRGB(const vec3 rgb) {
    return vec3(gammaF(rgb.r), gammaF(rgb.g), gammaF(rgb.b));
}

vec3 srgbToRGB(const vec3 srgb) {
    return vec3(invgammaF(srgb.r), invgammaF(srgb.g), invgammaF(srgb.b));
}

vec3 srgbToXYZ(const vec3 srgb) {
    //return RGB2XYZ * srgb;
    vec3 rgb = srgbToRGB(srgb);
    return RGB2XYZ * rgb;
}

vec3 XYZToSRGB(const vec3 XYZ) {
    vec3 rgb = XYZ2RGB * XYZ;
    return rgbToSRGB(rgb);
}

// HSV code taken from http://lolengine.net/blog/2013/07/27/rgb-to-hsv-in-glsl.
<<<<<<< HEAD
vec3 rgb2hsv(const vec3 c)
{
    vec4 K = vec4(0.0, -1.0 / 3.0, 2.0 / 3.0, -1.0);
=======
vec3 rgb2hsv(const vec3 c) {
    const vec4 K = vec4(0.0, -1.0 / 3.0, 2.0 / 3.0, -1.0);
>>>>>>> 2806935c
    vec4 p = mix(vec4(c.bg, K.wz), vec4(c.gb, K.xy), step(c.b, c.g));
    vec4 q = mix(vec4(p.xyw, c.r), vec4(c.r, p.yzx), step(p.x, c.r));

    float d = q.x - min(q.w, q.y);
    float e = 1.0e-10;
    return vec3(abs(q.z + (q.w - q.y) / (6.0 * d + e)), d / (q.x + e), q.x);
}

// All components are in the range [0…1], including hue.
<<<<<<< HEAD
vec3 hsv2rgb(const vec3 c)
{
    vec4 K = vec4(1.0, 2.0 / 3.0, 1.0 / 3.0, 3.0);
=======
vec3 hsv2rgb(const vec3 c) {
    const vec4 K = vec4(1.0, 2.0 / 3.0, 1.0 / 3.0, 3.0);
>>>>>>> 2806935c
    vec3 p = abs(fract(c.xxx + K.xyz) * 6.0 - K.www);
    return c.z * mix(K.xxx, clamp(p - K.xxx, 0.0, 1.0), c.y);
}

// Code to convert from rgb to hsl is licensed by:
/*
GLSL Color Space Utility Functions
(c) 2015 tobspr
-------------------------------------------------------------------------------
The MIT License (MIT)
Copyright (c) 2015

See top of the file for full license terms.
*/

// Converts from pure Hue to linear RGB
<<<<<<< HEAD
vec3 hue2rgb(float hue)
{
=======
vec3 hue2rgb(float hue) {
>>>>>>> 2806935c
    float R = abs(hue * 6 - 3) - 1;
    float G = 2 - abs(hue * 6 - 2);
    float B = 2 - abs(hue * 6 - 4);
    return clamp(vec3(R,G,B), 0, 1);
}
// Converts a value from linear RGB to HCV (Hue, Chroma, Value)
<<<<<<< HEAD
vec3 rgb2hcv(vec3 rgb)
{
=======
vec3 rgb2hcv(vec3 rgb) {
>>>>>>> 2806935c
    // Based on work by Sam Hocevar and Emil Persson
    vec4 P = (rgb.g < rgb.b) ? vec4(rgb.bg, -1.0, 2.0/3.0) : vec4(rgb.gb, 0.0, -1.0/3.0);
    vec4 Q = (rgb.r < P.x) ? vec4(P.xyw, rgb.r) : vec4(rgb.r, P.yzx);
    float C = Q.x - min(Q.w, Q.y);
    float H = abs((Q.w - Q.y) / (6 * C + HCV_EPSILON) + Q.z);
    return vec3(H, C, Q.x);
}

// Converts from HSL to linear RGB
<<<<<<< HEAD
vec3 hsl2rgb(vec3 hsl)
{
=======
vec3 hsl2rgb(vec3 hsl) {
>>>>>>> 2806935c
    vec3 rgb = hue2rgb(hsl.x);
    float C = (1 - abs(2 * hsl.z - 1)) * hsl.y;
    return (rgb - 0.5) * C + hsl.z;
}

// Converts from linear rgb to HSL
<<<<<<< HEAD
vec3 rgb2hsl(vec3 rgb)
{
=======
vec3 rgb2hsl(vec3 rgb) {
>>>>>>> 2806935c
    vec3 HCV = rgb2hcv(rgb);
    float L = HCV.z - HCV.y * 0.5;
    float S = HCV.y / (1 - abs(L * 2 - 1) + HSL_EPSILON);
    return vec3(HCV.x, S, L);
}

<<<<<<< HEAD
vec3 exponentialToneMapping(vec3 color, const float exposure, const float gamma) {
  color *= exposure;
  
  color.r = color.r < 1.413 ? pow(color.r * 0.38317, 1.0 / gamma) : 1.0 - exp2(-exposure * color.r);
  color.g = color.g < 1.413 ? pow(color.g * 0.38317, 1.0 / gamma) : 1.0 - exp2(-exposure * color.g);
  color.b = color.b < 1.413 ? pow(color.b * 0.38317, 1.0 / gamma) : 1.0 - exp2(-exposure * color.b);
    
  return color;
}

vec3 toneMappingOperator(vec3 color, const float exposure) {
  return 1.0 - exp2(-exposure * color);
}

vec3 gammaCorrection(vec3 color, const float gamma) {
=======
vec3 exponentialToneMapping(vec3 color, float exposure, float gamma) {
  color *= exposure;

  color.r = color.r < 1.413 ? pow(color.r * 0.38317, 1.0 / gamma) : 1.0 - exp2(-exposure * color.r);
  color.g = color.g < 1.413 ? pow(color.g * 0.38317, 1.0 / gamma) : 1.0 - exp2(-exposure * color.g);
  color.b = color.b < 1.413 ? pow(color.b * 0.38317, 1.0 / gamma) : 1.0 - exp2(-exposure * color.b);

  return color;
}

vec3 toneMappingOperator(vec3 color, float exposure) {
  return 1.0 - exp2(-exposure * color);
}

vec3 gammaCorrection(vec3 color, float gamma) {
>>>>>>> 2806935c
  return pow(color, vec3(1.0f / gamma));
}<|MERGE_RESOLUTION|>--- conflicted
+++ resolved
@@ -28,18 +28,6 @@
 
 // White given by D65
 const mat3 RGB2XYZ = mat3(
-<<<<<<< HEAD
-        vec3(0.4124, 0.2126, 0.0193),
-        vec3(0.3576, 0.7152, 0.1192),
-        vec3(0.1805, 0.0722, 0.9505)
-    );
-
-const mat3 XYZ2RGB = mat3(
-        vec3(3.2406, -0.9689, 0.0557),
-        vec3(-1.5372, 1.8758, -0.2040),
-        vec3(-0.4986, 0.0415, 1.0570)
-    );
-=======
     vec3(0.4124, 0.2126, 0.0193),
     vec3(0.3576, 0.7152, 0.1192),
     vec3(0.1805, 0.0722, 0.9505)
@@ -50,7 +38,6 @@
     vec3(-1.5372, 1.8758, -0.2040),
     vec3(-0.4986, 0.0415, 1.0570)
 );
->>>>>>> 2806935c
 
 // Gamma correction for linear RGB to sRGB
 // See wiki: https://en.wikipedia.org/wiki/SRGB#The_sRGB_transfer_function_.28.22gamma.22.29
@@ -58,11 +45,7 @@
     if (u < 0.0031308) {
         return 12.92 * u;
     } else {
-<<<<<<< HEAD
-        return 1.055 * pow(u, 1.0/2.4) - 0.055;
-=======
         return 1.055 * pow(u, 1.0 / 2.4) - 0.055;
->>>>>>> 2806935c
     }
 }
 
@@ -70,11 +53,7 @@
     if (u < 0.04045) {
         return u / 12.92;
     } else {
-<<<<<<< HEAD
-        return pow((u+0.055)/1.055, 2.4);
-=======
         return pow((u + 0.055) / 1.055, 2.4);
->>>>>>> 2806935c
     }
 }
 
@@ -98,14 +77,8 @@
 }
 
 // HSV code taken from http://lolengine.net/blog/2013/07/27/rgb-to-hsv-in-glsl.
-<<<<<<< HEAD
-vec3 rgb2hsv(const vec3 c)
-{
-    vec4 K = vec4(0.0, -1.0 / 3.0, 2.0 / 3.0, -1.0);
-=======
 vec3 rgb2hsv(const vec3 c) {
     const vec4 K = vec4(0.0, -1.0 / 3.0, 2.0 / 3.0, -1.0);
->>>>>>> 2806935c
     vec4 p = mix(vec4(c.bg, K.wz), vec4(c.gb, K.xy), step(c.b, c.g));
     vec4 q = mix(vec4(p.xyw, c.r), vec4(c.r, p.yzx), step(p.x, c.r));
 
@@ -115,14 +88,8 @@
 }
 
 // All components are in the range [0…1], including hue.
-<<<<<<< HEAD
-vec3 hsv2rgb(const vec3 c)
-{
-    vec4 K = vec4(1.0, 2.0 / 3.0, 1.0 / 3.0, 3.0);
-=======
 vec3 hsv2rgb(const vec3 c) {
     const vec4 K = vec4(1.0, 2.0 / 3.0, 1.0 / 3.0, 3.0);
->>>>>>> 2806935c
     vec3 p = abs(fract(c.xxx + K.xyz) * 6.0 - K.www);
     return c.z * mix(K.xxx, clamp(p - K.xxx, 0.0, 1.0), c.y);
 }
@@ -139,24 +106,14 @@
 */
 
 // Converts from pure Hue to linear RGB
-<<<<<<< HEAD
-vec3 hue2rgb(float hue)
-{
-=======
 vec3 hue2rgb(float hue) {
->>>>>>> 2806935c
     float R = abs(hue * 6 - 3) - 1;
     float G = 2 - abs(hue * 6 - 2);
     float B = 2 - abs(hue * 6 - 4);
     return clamp(vec3(R,G,B), 0, 1);
 }
 // Converts a value from linear RGB to HCV (Hue, Chroma, Value)
-<<<<<<< HEAD
-vec3 rgb2hcv(vec3 rgb)
-{
-=======
 vec3 rgb2hcv(vec3 rgb) {
->>>>>>> 2806935c
     // Based on work by Sam Hocevar and Emil Persson
     vec4 P = (rgb.g < rgb.b) ? vec4(rgb.bg, -1.0, 2.0/3.0) : vec4(rgb.gb, 0.0, -1.0/3.0);
     vec4 Q = (rgb.r < P.x) ? vec4(P.xyw, rgb.r) : vec4(rgb.r, P.yzx);
@@ -166,47 +123,20 @@
 }
 
 // Converts from HSL to linear RGB
-<<<<<<< HEAD
-vec3 hsl2rgb(vec3 hsl)
-{
-=======
 vec3 hsl2rgb(vec3 hsl) {
->>>>>>> 2806935c
     vec3 rgb = hue2rgb(hsl.x);
     float C = (1 - abs(2 * hsl.z - 1)) * hsl.y;
     return (rgb - 0.5) * C + hsl.z;
 }
 
 // Converts from linear rgb to HSL
-<<<<<<< HEAD
-vec3 rgb2hsl(vec3 rgb)
-{
-=======
 vec3 rgb2hsl(vec3 rgb) {
->>>>>>> 2806935c
     vec3 HCV = rgb2hcv(rgb);
     float L = HCV.z - HCV.y * 0.5;
     float S = HCV.y / (1 - abs(L * 2 - 1) + HSL_EPSILON);
     return vec3(HCV.x, S, L);
 }
 
-<<<<<<< HEAD
-vec3 exponentialToneMapping(vec3 color, const float exposure, const float gamma) {
-  color *= exposure;
-  
-  color.r = color.r < 1.413 ? pow(color.r * 0.38317, 1.0 / gamma) : 1.0 - exp2(-exposure * color.r);
-  color.g = color.g < 1.413 ? pow(color.g * 0.38317, 1.0 / gamma) : 1.0 - exp2(-exposure * color.g);
-  color.b = color.b < 1.413 ? pow(color.b * 0.38317, 1.0 / gamma) : 1.0 - exp2(-exposure * color.b);
-    
-  return color;
-}
-
-vec3 toneMappingOperator(vec3 color, const float exposure) {
-  return 1.0 - exp2(-exposure * color);
-}
-
-vec3 gammaCorrection(vec3 color, const float gamma) {
-=======
 vec3 exponentialToneMapping(vec3 color, float exposure, float gamma) {
   color *= exposure;
 
@@ -222,6 +152,5 @@
 }
 
 vec3 gammaCorrection(vec3 color, float gamma) {
->>>>>>> 2806935c
   return pow(color, vec3(1.0f / gamma));
 }