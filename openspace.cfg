-- The configuration has an implict
-- require('scripts/configuration_helper.lua')
-- which defines helper functions useful to customize the configuration

-- Determines which SGCT configuration file is loaded, that is, if there rendering
-- occurs in a single window, a fisheye projection, or a dome cluster system

-- A regular 1280x720 window
SGCTConfig = sgct.config.single{}

-- A regular 1920x1080 window
-- SGCTConfig = sgct.config.single{1920, 1080}

-- A windowed 1920x1080 fullscreen
-- SGCTConfig = sgct.config.single{1920, 1080, border=false, windowPos={0,0}}

-- One window for the GUI and one window for rendering.
-- SGCTConfig = "${CONFIG}/single_gui.xml"

-- GUI window on monitor 1, fullscreen window for rendering on monitor 2 (1080p).
-- SGCTConfig = "${CONFIG}/gui_projector.xml"

-- One window for the GUI and one window for rendering fisheye
-- SGCTConfig = "${CONFIG}/single_fisheye_gui.xml"

-- A 1k fisheye rendering
-- SGCTConfig = sgct.config.fisheye{1024, 1024}

-- A 4k fisheye rendering in a 1024x1024 window
-- SGCTConfig = sgct.config.fisheye{1024, 1024, res={4096, 4096}, quality="2k", tilt=27}

-- Streaming OpenSpace via Spout to OBS
-- SGCTConfig = sgct.config.single{2560, 1440, shared=true, name="WV_OBS_SPOUT1"}

-- A side-by-side test of mutiple viewport (also with different eyes)
-- SGCTConfig = "${CONFIG}/single_sbs_stereo.xml"

-- Spout exit
-- SGCTConfig = "${CONFIG}/spout_output.xml"

-- VR support only if compiled from source with OpenVR
-- SGCTConfig = "${CONFIG}/openvr_oculusRiftCv1.xml"
-- SGCTConfig = "${CONFIG}/openvr_htcVive.xml"


-- Sets the scene that is to be loaded by OpenSpace. A scene file is a description
-- of all entities that will be visible during an instance of OpenSpace
Asset = "default"
-- Asset = "default_full"
-- Asset = "newhorizons"
-- Asset = "rosetta"
-- Asset = "osirisrex"
-- Asset = "voyager"
-- Asset = "gaia"
-- Asset = "juno"
-- Asset = "messenger"
-- Asset = "insight"
-- Asset = "apollo8"
-- Asset = "apollo_sites"
-- Asset = "touch"
-- Asset = "dawn"

-- Sets the profile that should be loaded by OpenSpace.  Profiles are going to replace
-- assets in a future versions and shouldn't be used at the same time as the 'Asset'
-- setting above
-- Profile = "default"

-- These scripts are executed after the initialization of each scene, thus making
-- it possible to have global overrides to default values or execute other scripts
-- regardless of the scene that is loaded
GlobalCustomizationScripts = {
    "${SCRIPTS}/customization.lua"
}

Paths = {
    DATA = "${BASE}/data",
    ASSETS = "${DATA}/assets",
    FONTS = "${DATA}/fonts",
    TASKS = "${DATA}/tasks",
    SYNC = "${BASE}/sync",
    SCREENSHOTS = "${BASE}/screenshots",
    WEB = "${DATA}/web",
    RECORDINGS = "${BASE}/recordings",

    CACHE = "${BASE}/cache",
    CONFIG = "${BASE}/config",
    DOCUMENTATION = "${BASE}/documentation",
    LOGS = "${BASE}/logs",
    MODULES = "${BASE}/modules",
    SCRIPTS = "${BASE}/scripts",
    SHADERS = "${BASE}/shaders",
    TEMPORARY = "${BASE}/temp"
}

ModuleConfigurations = {
    GlobeBrowsing = {
        WMSCacheEnabled = false,
        -- OfflineMode = true,
        -- NoWarning = true,
        WMSCacheLocation = "${BASE}/cache_gdal",
        WMSCacheSize = 1024, -- in megabytes PER DATASET
        TileCacheSize = 2048 -- for all globes (CPU and GPU memory)
    },
    Sync = {
        SynchronizationRoot = "${SYNC}",
        HttpSynchronizationRepositories = {
            "http://data.openspaceproject.com/request"
            -- "http://openspace.sci.utah.edu/request"
        }
    },
    Server = {
        AllowAddresses = { "127.0.0.1", "localhost" },
        Interfaces = {
            {
                Type = "TcpSocket",
                Identifier = "DefaultTcpSocketInterface",
                Port = 4681,
                Enabled = true,
                DefaultAccess = "Deny",
                RequirePasswordAddresses = {},
                Password = ""
            },
            {
                Type = "WebSocket",
                Identifier = "DefaultWebSocketInterface",
                Port = 4682,
                Enabled = true,
                DefaultAccess = "Deny",
                RequirePasswordAddresses = {},
                Password = ""
            }
        }
    },
    WebBrowser = {
        Enabled = true
    },
    WebGui = {
        Address = "localhost",
        HttpPort = 4680,
        WebSocketInterface = "DefaultWebSocketInterface"
    },
    CefWebGui = {
<<<<<<< HEAD
        GuiScale = 1.0,
=======
        -- GuiScale = 2.0,
>>>>>>> 6fe99382
        Enabled = true,
        Visible = true
    }
}

Fonts = {
    Mono = "${FONTS}/Bitstream-Vera-Sans-Mono/VeraMono.ttf",
    Light = "${FONTS}/Roboto/Roboto-Regular.ttf",
    Console = "${FONTS}/Inconsolata/Inconsolata-Regular.ttf",
    Loading = "${FONTS}/Roboto/Roboto-Regular.ttf"
}

Logging = {
    LogDir = "${LOGS}",
    -- LogLevel = "Trace",
    LogLevel = "Debug",
    ImmediateFlush = true,
    Logs = {
        { Type = "html", File = "${LOGS}/log.html", Append = false }
    },
    CapabilitiesVerbosity = "Full"
}
ScriptLog = "${LOGS}/ScriptLog.txt"

Documentation = {
    Path = "${DOCUMENTATION}/"
}

VersionCheckUrl = "http://data.openspaceproject.com/latest-version"

UseMultithreadedInitialization = true
LoadingScreen = {
    ShowMessage = true,
    ShowNodeNames = true,
    ShowProgressbar = false
}
CheckOpenGLState = false
LogEachOpenGLCall = false

ShutdownCountdown = 3
ScreenshotUseDate = true

-- OnScreenTextScaling = "framebuffer"
-- PerSceneCache = true
-- DisableRenderingOnMaster = true
-- DisableInGameConsole = true

GlobalRotation = { 0.0, 0.0, 0.0 }
MasterRotation = { 0.0, 0.0, 0.0 }
ScreenSpaceRotation = { 0.0, 0.0, 0.0 }

RenderingMethod = "Framebuffer"
OpenGLDebugContext = {
   Activate = false,
   FilterIdentifier = {
       { Type = "Other", Source = "API", Identifier = 131185 },
       { Type = "Performance", Source = "API", Identifier = 131186 }, --Buffer performance warning: "copied/moved from VIDEO memory to HOST memory"
       { Type = "Deprecated", Source = "API", Identifier = 7 } -- API_ID_LINE_WIDTH deprecated behavior warning has been generated
   },
--      FilterSeverity = { }
}
--RenderingMethod = "ABuffer" -- alternative: "Framebuffer"<|MERGE_RESOLUTION|>--- conflicted
+++ resolved
@@ -140,11 +140,7 @@
         WebSocketInterface = "DefaultWebSocketInterface"
     },
     CefWebGui = {
-<<<<<<< HEAD
-        GuiScale = 1.0,
-=======
         -- GuiScale = 2.0,
->>>>>>> 6fe99382
         Enabled = true,
         Visible = true
     }
