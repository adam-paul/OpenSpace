--- conflicted
+++ resolved
@@ -434,13 +434,10 @@
     }
 
     setCommonUniforms(*programObject, chunk, data);
-<<<<<<< HEAD
     
     if (chunk.owner().ellipsoid().hasEclipseShadows()) {
         calculateEclipseShadows(chunk, programObject, data);
     }
-=======
->>>>>>> e26e5c7f
 
     // OpenGL rendering settings
     glEnable(GL_DEPTH_TEST);
