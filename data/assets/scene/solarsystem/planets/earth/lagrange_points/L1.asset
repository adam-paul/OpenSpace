--- conflicted
+++ resolved
@@ -73,26 +73,21 @@
   }
 }
 
-<<<<<<< HEAD
-assetHelper.registerSceneGraphNodesAndExport(asset, {
-  L1Position,
-  L1,
-  L1Label
-})
-=======
 asset.onInitialize(function()
+  openspace.addSceneGraphNode(L1Position)
   openspace.addSceneGraphNode(L1)
   openspace.addSceneGraphNode(L1Label)
 end)
-    
+
 asset.onDeinitialize(function()
   openspace.removeSceneGraphNode(L1Label)
   openspace.removeSceneGraphNode(L1)
+  openspace.removeSceneGraphNode(L1Position)
 end)
-    
+
+asset.export(L1Label)
 asset.export(L1)
 asset.export(L1Label)
-
 
 
 asset.meta = {
@@ -102,5 +97,4 @@
   Author = "OpenSpace Team",
   URL = "http://openspaceproject.com",
   License = "MIT license"
-}
->>>>>>> 40ed640b
+}