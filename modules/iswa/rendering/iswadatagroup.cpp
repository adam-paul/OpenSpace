--- conflicted
+++ resolved
@@ -43,13 +43,9 @@
 IswaDataGroup::IswaDataGroup(std::string name, std::string type)
     :IswaBaseGroup(name, type)    
     ,_useLog("useLog","Use Logarithm", false)
-<<<<<<< HEAD
+
     ,_useHistogram("useHistogram", "Auto Contrast", false)
-    ,_autoFilter("autoFilter", "Auto Filter", false)
-=======
-    ,_useHistogram("useHistogram", "Use Histogram", false)
     ,_autoFilter("autoFilter", "Auto Filter", true)
->>>>>>> e1b042b2
     ,_normValues("normValues", "Normalize Values", glm::vec2(1.0,1.0), glm::vec2(0), glm::vec2(5.0))
     ,_backgroundValues("backgroundValues", "Background Values", glm::vec2(0.0), glm::vec2(0), glm::vec2(1.0))
     ,_transferFunctionsFile("transferfunctions", "Transfer Functions", "${SCENE}/iswa/tfs/default.tf")
