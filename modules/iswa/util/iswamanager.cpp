--- conflicted
+++ resolved
@@ -199,20 +199,12 @@
     void ISWAManager::update(){
         for (auto it = _metaFutures.begin(); it != _metaFutures.end(); ){
             if((*it)->isFinished) {
-<<<<<<< HEAD
                 if((*it)->type == "TEXTURE"){
                     createPlane((*it)->id,(*it)->json,std::string("TexturePlane"));
                 }else if ((*it)->type == "DATA"){
                     createPlane((*it)->id,(*it)->json,std::string("DataPlane"));
                 } else {
-                    LDEBUG("\""+ (*it)->type + "\" is not a valid type");
-=======
-                if((*it)->type == "DATA"){
-                    createPlane((*it)->id,(*it)->json,std::string("DataPlane"));
-                }else{
-                    createPlane((*it)->id,(*it)->json,std::string("TexturePlane"));
-
->>>>>>> 7b510dae
+                    LERROR("\""+ (*it)->type + "\" is not a valid type");
                 }
                 it = _metaFutures.erase( it );
             }else{
