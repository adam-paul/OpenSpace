--- conflicted
+++ resolved
@@ -144,8 +144,8 @@
 	if (_shader == nullptr) {
         // Plane Program
 
-        RenderEngine* renderEngine = OsEng.renderEngine();
-        _shader = renderEngine->buildRenderProgram("PlaneProgram",
+        RenderEngine& renderEngine = OsEng.renderEngine();
+        _shader = renderEngine.buildRenderProgram("PlaneProgram",
             "${MODULE_BASE}/shaders/plane_vs.glsl",
             "${MODULE_BASE}/shaders/plane_fs.glsl"
             );
@@ -174,15 +174,12 @@
     delete _textureFile;
     _textureFile = nullptr;
 
-<<<<<<< HEAD
-    _shader = nullptr;
-=======
-    RenderEngine* renderEngine = OsEng.renderEngine();
+
+    RenderEngine& renderEngine = OsEng.renderEngine();
     if (_shader) {
-        renderEngine->removeRenderProgram(_shader);
+        renderEngine.removeRenderProgram(_shader);
         _shader = nullptr;
     }
->>>>>>> 35765881
 
 	return true;
 }
