/*****************************************************************************************
 *                                                                                       *
 * OpenSpace                                                                             *
 *                                                                                       *
 * Copyright (c) 2014-2019                                                               *
 *                                                                                       *
 * Permission is hereby granted, free of charge, to any person obtaining a copy of this  *
 * software and associated documentation files (the "Software"), to deal in the Software *
 * without restriction, including without limitation the rights to use, copy, modify,    *
 * merge, publish, distribute, sublicense, and/or sell copies of the Software, and to    *
 * permit persons to whom the Software is furnished to do so, subject to the following   *
 * conditions:                                                                           *
 *                                                                                       *
 * The above copyright notice and this permission notice shall be included in all copies *
 * or substantial portions of the Software.                                              *
 *                                                                                       *
 * THE SOFTWARE IS PROVIDED "AS IS", WITHOUT WARRANTY OF ANY KIND, EXPRESS OR IMPLIED,   *
 * INCLUDING BUT NOT LIMITED TO THE WARRANTIES OF MERCHANTABILITY, FITNESS FOR A         *
 * PARTICULAR PURPOSE AND NONINFRINGEMENT. IN NO EVENT SHALL THE AUTHORS OR COPYRIGHT    *
 * HOLDERS BE LIABLE FOR ANY CLAIM, DAMAGES OR OTHER LIABILITY, WHETHER IN AN ACTION OF  *
 * CONTRACT, TORT OR OTHERWISE, ARISING FROM, OUT OF OR IN CONNECTION WITH THE SOFTWARE  *
 * OR THE USE OR OTHER DEALINGS IN THE SOFTWARE.                                         *
 ****************************************************************************************/

#ifndef __OPENSPACE_MODULE___PATHSEGMENT___H__
#define __OPENSPACE_MODULE___PATHSEGMENT___H__

#include <modules/autonavigation/camerastate.h>
#include <ghoul/glm.h>
#include <vector>

namespace openspace::autonavigation {

enum CurveType {
    Bezier, 
    Bezier2,
    Bezier3,
    Linear,
    Linear2
};

class PathCurve;

class PathSegment {
public:
<<<<<<< HEAD
    PathSegment(CameraState start, CameraState end, double startTime, CurveType type = Bezier3);
=======
    PathSegment(CameraState start, CameraState end, double startTime, CurveType type = Linear);
>>>>>>> 98d8c015
    ~PathSegment() = default;

    // Mutators
    void setStart(CameraState cs);
    void setDuration(double d);

    // Accessors
    const CameraState start() const;
    const CameraState end() const;
    const double duration() const;
    const double startTime() const;

    const glm::vec3 getPositionAt(double t) const;
    const glm::dquat getRotationAt(double t) const;
    const glm::dquat getLookAtRotation(double t, glm::dvec3 currentPos, glm::dvec3 up) const;

private: 
    CameraState _start;
    CameraState _end;
    double _duration; 
    double _startTime; 
    double _length;
    CurveType _curveType; // Ideally, we don't want to need to save this

    std::shared_ptr<PathCurve> _curve; // OBS! Does it make more sense to use unique_ptr? However, then PathSegments cannot be copied.
};

} // namespace openspace::autonavigation

#endif // __OPENSPACE_MODULE___PATHSEGMENT___H__<|MERGE_RESOLUTION|>--- conflicted
+++ resolved
@@ -43,11 +43,7 @@
 
 class PathSegment {
 public:
-<<<<<<< HEAD
     PathSegment(CameraState start, CameraState end, double startTime, CurveType type = Bezier3);
-=======
-    PathSegment(CameraState start, CameraState end, double startTime, CurveType type = Linear);
->>>>>>> 98d8c015
     ~PathSegment() = default;
 
     // Mutators
