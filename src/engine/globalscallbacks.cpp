--- conflicted
+++ resolved
@@ -24,51 +24,6 @@
 
 #include <openspace/engine/globalscallbacks.h>
 
-<<<<<<< HEAD
-namespace openspace::global::callback {
-
-void create() {
-    initialize = new std::vector<std::function<void()>>;
-    deinitialize = new std::vector<std::function<void()>>;
-    initializeGL = new std::vector<std::function<void()>>;
-    deinitializeGL = new std::vector<std::function<void()>>;
-    preSync = new std::vector<std::function<void()>> ;
-    postSyncPreDraw = new std::vector<std::function<void()>> ;
-    render = new std::vector<std::function<void()>>;
-    draw2D = new std::vector<std::function<void()>>;
-    postDraw = new std::vector<std::function<void()>>; 
-    keyboard = new std::vector<std::function<bool(Key, KeyModifier, KeyAction)>>;
-    character = new std::vector<std::function<bool(unsigned int, KeyModifier)>>;
-    mouseButton =
-        new std::vector<std::function<bool(MouseButton, MouseAction, KeyModifier)>>;
-    mousePosition = new std::vector<std::function<void(double, double)>>;
-    mouseScrollWheel = new std::vector<std::function<bool(double, double)>>;
-    touchDetected = new std::vector<std::function<bool(TouchInput)>>;
-    touchUpdated = new std::vector<std::function<bool(TouchInput)>>;
-    touchExit = new std::vector<std::function<void(TouchInput)>>;
-}
-
-void destroy() {
-    delete touchExit;
-    delete touchUpdated;
-    delete touchDetected;
-    delete mouseScrollWheel;
-    delete mousePosition;
-    delete mouseButton;
-    delete character;
-    delete keyboard;
-    delete postDraw;
-    delete draw2D;
-    delete render;
-    delete postSyncPreDraw;
-    delete preSync;
-    delete deinitializeGL;
-    delete initializeGL;
-    delete deinitialize;
-    delete initialize;
-}
-
-=======
 #include <ghoul/misc/assert.h>
 #include <ghoul/misc/profiling.h>
 #include <array>
@@ -359,7 +314,6 @@
 #endif // WIN32
 }
 
->>>>>>> ee29a704
 void(*webBrowserPerformanceHotfix)() = nullptr;
 
 } // namespace openspace::global::callback