/*****************************************************************************************
 *                                                                                       *
 * OpenSpace                                                                             *
 *                                                                                       *
 * Copyright (c) 2014-2022                                                               *
 *                                                                                       *
 * Permission is hereby granted, free of charge, to any person obtaining a copy of this  *
 * software and associated documentation files (the "Software"), to deal in the Software *
 * without restriction, including without limitation the rights to use, copy, modify,    *
 * merge, publish, distribute, sublicense, and/or sell copies of the Software, and to    *
 * permit persons to whom the Software is furnished to do so, subject to the following   *
 * conditions:                                                                           *
 *                                                                                       *
 * The above copyright notice and this permission notice shall be included in all copies *
 * or substantial portions of the Software.                                              *
 *                                                                                       *
 * THE SOFTWARE IS PROVIDED "AS IS", WITHOUT WARRANTY OF ANY KIND, EXPRESS OR IMPLIED,   *
 * INCLUDING BUT NOT LIMITED TO THE WARRANTIES OF MERCHANTABILITY, FITNESS FOR A         *
 * PARTICULAR PURPOSE AND NONINFRINGEMENT. IN NO EVENT SHALL THE AUTHORS OR COPYRIGHT    *
 * HOLDERS BE LIABLE FOR ANY CLAIM, DAMAGES OR OTHER LIABILITY, WHETHER IN AN ACTION OF  *
 * CONTRACT, TORT OR OTHERWISE, ARISING FROM, OUT OF OR IN CONNECTION WITH THE SOFTWARE  *
 * OR THE USE OR OTHER DEALINGS IN THE SOFTWARE.                                         *
 ****************************************************************************************/

#include <modules/skybrowser/include/wwtcommunicator.h>

#include <modules/webbrowser/include/browserinstance.h>
#include <modules/skybrowser/include/utility.h>
#include <modules/webbrowser/include/webkeyboardhandler.h>
#include <modules/webbrowser/webbrowsermodule.h>
#include <ghoul/misc/dictionaryjsonformatter.h>

namespace {
    constexpr std::string_view _loggerCat = "WwtCommunicator";

    // WWT messages
    ghoul::Dictionary moveCameraMessage(const glm::dvec2& celestCoords, double fov,
                                        double roll)
    {
        using namespace std::string_literals;

        ghoul::Dictionary msg;
        msg.setValue("event", "center_on_coordinates"s);
        msg.setValue("ra", celestCoords.x);
        msg.setValue("dec", celestCoords.y);
        msg.setValue("fov", fov);
        msg.setValue("roll", roll);
        msg.setValue("instant", true);
        return msg;
    }

    ghoul::Dictionary loadCollectionMessage(const std::string& url) {
        using namespace std::string_literals;

        ghoul::Dictionary msg;
        msg.setValue("event", "load_image_collection"s);
        msg.setValue("url", url);
        msg.setValue("loadChildFolders", true);
        return msg;
    }

    ghoul::Dictionary setForegroundMessage(const std::string& name) {
        using namespace std::string_literals;

        ghoul::Dictionary msg;
        msg.setValue("event", "set_foreground_by_name"s);
        msg.setValue("name", name);
        return msg;
    }

    ghoul::Dictionary addImageMessage(const std::string& id, const std::string& url) {
        using namespace std::string_literals;

        ghoul::Dictionary msg;
        msg.setValue("event", "image_layer_create"s);
        msg.setValue("id", id);
        msg.setValue("url", url);
        msg.setValue("mode", "preloaded"s);
        msg.setValue("goto", false);
        return msg;
    }

    ghoul::Dictionary removeImageMessage(const std::string& imageId) {
        using namespace std::string_literals;

        ghoul::Dictionary msg;
        msg.setValue("event", "image_layer_remove"s);
        msg.setValue("id", imageId);
        return msg;
    }

    ghoul::Dictionary setImageOpacityMessage(const std::string& imageId, double opacity) {
        using namespace std::string_literals;

        ghoul::Dictionary msg;
        msg.setValue("event", "image_layer_set"s);
        msg.setValue("id", imageId);
        msg.setValue("setting", "opacity"s);
        msg.setValue("value", opacity);
        return msg;
    }

    ghoul::Dictionary setLayerOrderMessage(const std::string& id, int order) {
        static int MessageCounter = 0;

        // The lower the layer order, the more towards the back the image is placed
        // 0 is the background
        using namespace std::string_literals;

        ghoul::Dictionary msg;
        msg.setValue("event", "image_layer_order"s);
        msg.setValue("id", id);
        msg.setValue("order", order);
        msg.setValue("version", MessageCounter);

        MessageCounter++;
        return msg;
    }
} // namespace

namespace openspace {

WwtCommunicator::WwtCommunicator(const ghoul::Dictionary& dictionary)
    : Browser(dictionary)
{}

void WwtCommunicator::update() {
    // Cap how messages are passed
    std::chrono::system_clock::time_point now = std::chrono::system_clock::now();
    std::chrono::system_clock::duration timeSinceLastUpdate = now - _lastUpdateTime;

    if (timeSinceLastUpdate > TimeUpdateInterval) {
        if (_equatorialAimIsDirty) {
            updateAim();
            _equatorialAimIsDirty = false;
        }
        if (_borderColorIsDirty) {
            updateBorderColor();
            _borderColorIsDirty = false;
        }
        _lastUpdateTime = std::chrono::system_clock::now();
    }
    if (_shouldReload) {
        _isImageCollectionLoaded = false;
    }
    Browser::update();
}

void WwtCommunicator::selectImage(const std::string& url, int i) {
    // Ensure there are no duplicates
    auto it = findSelectedImage(i);

    if (it == _selectedImages.end()) {
        // Push newly selected image to front
        _selectedImages.push_front(std::pair<int, double>(i, 1.0));

        // If wwt has not loaded the collection yet, wait with passing the message
        if (_isImageCollectionLoaded) {
            addImageLayerToWwt(url, i);
        }
    }
}

void WwtCommunicator::addImageLayerToWwt(const std::string& url, int i) {
    // Index of image is used as layer ID as it is unique in the image data set
    sendMessageToWwt(addImageMessage(std::to_string(i), url));
    sendMessageToWwt(setImageOpacityMessage(std::to_string(i), 1.0));
}

void WwtCommunicator::removeSelectedImage(int i) {
    // Remove from selected list
    auto it = findSelectedImage(i);
    if (it != _selectedImages.end()) {
        _selectedImages.erase(it);
        sendMessageToWwt(removeImageMessage(std::to_string(i)));
    }
}

void WwtCommunicator::sendMessageToWwt(const ghoul::Dictionary& msg) const {
    std::string m = ghoul::formatJson(msg);
    executeJavascript(fmt::format("sendMessageToWWT({});", m));
}

std::vector<int> WwtCommunicator::selectedImages() const {
    std::vector<int> selectedImagesVector;
    selectedImagesVector.resize(_selectedImages.size());
    std::transform(
        _selectedImages.cbegin(),
        _selectedImages.cend(),
        selectedImagesVector.begin(),
        [](const std::pair<int, double>& image) { return image.first; }
    );
    return selectedImagesVector;
}

std::vector<double> WwtCommunicator::opacities() const {
    std::vector<double> opacities;
    opacities.resize(_selectedImages.size());
    std::transform(
        _selectedImages.cbegin(),
        _selectedImages.cend(),
        opacities.begin(),
        [](const std::pair<int, double>& image) { return image.second; }
    );
    return opacities;
}

double WwtCommunicator::borderRadius() const {
    return _borderRadius;
}

void WwtCommunicator::setTargetRoll(double roll) {
    _targetRoll = roll;
}

void WwtCommunicator::setVerticalFov(double vfov) {
    _verticalFov = vfov;
    _equatorialAimIsDirty = true;
}

<<<<<<< HEAD
void WwtCommunicator::setWebpageBorderColor(glm::ivec3 color) const {
    std::string stringColor = fmt::format("{},{},{}", color.x, color.y, color.z);
    std::string scr = "setBackgroundColor('rgb(" + stringColor + ")');";
    executeJavascript(scr);
}

=======
>>>>>>> c7bf728b
void WwtCommunicator::setEquatorialAim(glm::dvec2 equatorial) {
    _equatorialAim = std::move(equatorial);
    _equatorialAimIsDirty = true;
}

void WwtCommunicator::setBorderColor(glm::ivec3 color) {
    _borderColor = std::move(color);
    _borderColorIsDirty = true;
}

void WwtCommunicator::setBorderRadius(double radius) {
    _borderRadius = radius;
    std::string scr = "setBorderRadius(" + std::to_string(radius) + ");";
    executeJavascript(scr);
}

void WwtCommunicator::updateBorderColor() const {
    std::string script = fmt::format(
        "document.body.style.backgroundColor = 'rgb({},{},{})';",
        _borderColor.x, _borderColor.y, _borderColor.z
    );
    executeJavascript(script);
}

void WwtCommunicator::updateAim() const {
    // Message WorldWide Telescope current view
    ghoul::Dictionary msg = moveCameraMessage(_equatorialAim, _verticalFov, _targetRoll);
    sendMessageToWwt(msg);
}

glm::dvec2 WwtCommunicator::fieldsOfView() const {
    const double vFov = verticalFov();
    const double hFov = vFov * browserRatio();
    return glm::dvec2(hFov, vFov);
}

bool WwtCommunicator::isImageCollectionLoaded() const {
    return _isImageCollectionLoaded;
}

std::deque<std::pair<int, double>>::iterator WwtCommunicator::findSelectedImage(int i) {
    auto it = std::find_if(
        _selectedImages.begin(),
        _selectedImages.end(),
        [i](const std::pair<int, double>& pair) { return pair.first == i; }
    );
    return it;
}

glm::dvec2 WwtCommunicator::equatorialAim() const {
    return _equatorialAim;
}

void WwtCommunicator::setImageOrder(int i, int order) {
    // Find in selected images list
    auto current = findSelectedImage(i);
    auto target = _selectedImages.begin() + order;

    // Make sure the image was found in the list
    if (current != _selectedImages.end() && target != _selectedImages.end()) {
        // Swap the two images
        std::iter_swap(current, target);
    }

    int reverseOrder = static_cast<int>(_selectedImages.size()) - order - 1;
    ghoul::Dictionary message = setLayerOrderMessage(std::to_string(i), reverseOrder);
    sendMessageToWwt(message);
}

void WwtCommunicator::loadImageCollection(const std::string& collection) {
    if (!_isImageCollectionLoaded) {
        sendMessageToWwt(loadCollectionMessage(collection));
    }
}

void WwtCommunicator::setImageOpacity(int i, float opacity) {
    auto it = findSelectedImage(i);
    it->second = opacity;

    ghoul::Dictionary msg = setImageOpacityMessage(std::to_string(i), opacity);
    sendMessageToWwt(msg);
}

void WwtCommunicator::hideChromeInterface() const {
    std::string script = "sendMessageToWWT({event : \"modify_settings\", "
        "settings : [[\"hideAllChrome\", true]], target: \"app\"});";
    executeJavascript(script);
}

void WwtCommunicator::setImageCollectionIsLoaded(bool isLoaded) {
    _isImageCollectionLoaded = isLoaded;
}

void WwtCommunicator::setIdInBrowser(const std::string& id) const {
    // Send ID to its browser
    executeJavascript(fmt::format("setId('{}')", id));
}

glm::ivec3 WwtCommunicator::borderColor() const {
    return _borderColor;
}

double WwtCommunicator::verticalFov() const {
    return _verticalFov;
}

} // namespace openspace<|MERGE_RESOLUTION|>--- conflicted
+++ resolved
@@ -218,15 +218,6 @@
     _equatorialAimIsDirty = true;
 }
 
-<<<<<<< HEAD
-void WwtCommunicator::setWebpageBorderColor(glm::ivec3 color) const {
-    std::string stringColor = fmt::format("{},{},{}", color.x, color.y, color.z);
-    std::string scr = "setBackgroundColor('rgb(" + stringColor + ")');";
-    executeJavascript(scr);
-}
-
-=======
->>>>>>> c7bf728b
 void WwtCommunicator::setEquatorialAim(glm::dvec2 equatorial) {
     _equatorialAim = std::move(equatorial);
     _equatorialAimIsDirty = true;
