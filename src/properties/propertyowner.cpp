/*****************************************************************************************
 *                                                                                       *
 * OpenSpace                                                                             *
 *                                                                                       *
 * Copyright (c) 2014-2023                                                               *
 *                                                                                       *
 * Permission is hereby granted, free of charge, to any person obtaining a copy of this  *
 * software and associated documentation files (the "Software"), to deal in the Software *
 * without restriction, including without limitation the rights to use, copy, modify,    *
 * merge, publish, distribute, sublicense, and/or sell copies of the Software, and to    *
 * permit persons to whom the Software is furnished to do so, subject to the following   *
 * conditions:                                                                           *
 *                                                                                       *
 * The above copyright notice and this permission notice shall be included in all copies *
 * or substantial portions of the Software.                                              *
 *                                                                                       *
 * THE SOFTWARE IS PROVIDED "AS IS", WITHOUT WARRANTY OF ANY KIND, EXPRESS OR IMPLIED,   *
 * INCLUDING BUT NOT LIMITED TO THE WARRANTIES OF MERCHANTABILITY, FITNESS FOR A         *
 * PARTICULAR PURPOSE AND NONINFRINGEMENT. IN NO EVENT SHALL THE AUTHORS OR COPYRIGHT    *
 * HOLDERS BE LIABLE FOR ANY CLAIM, DAMAGES OR OTHER LIABILITY, WHETHER IN AN ACTION OF  *
 * CONTRACT, TORT OR OTHERWISE, ARISING FROM, OUT OF OR IN CONNECTION WITH THE SOFTWARE  *
 * OR THE USE OR OTHER DEALINGS IN THE SOFTWARE.                                         *
 ****************************************************************************************/

#include <openspace/properties/propertyowner.h>

#include <openspace/engine/globals.h>
#include <openspace/events/event.h>
#include <openspace/events/eventengine.h>
#include <openspace/json.h>
#include <openspace/properties/property.h>
#include <openspace/scene/scene.h>
#include <openspace/util/json_helper.h>
#include <ghoul/fmt.h>
#include <ghoul/logging/logmanager.h>
#include <ghoul/misc/assert.h>
#include <ghoul/misc/invariants.h>
#include <algorithm>
#include <numeric>

namespace {
    constexpr std::string_view _loggerCat = "PropertyOwner";

<<<<<<< HEAD
    nlohmann::json createJson(openspace::properties::PropertyOwner* owner) {
        ZoneScoped
=======
    void createJson(openspace::properties::PropertyOwner* owner, std::vector<char>& buf) {
        ZoneScoped;
>>>>>>> 88972fc2

        using namespace openspace;
        nlohmann::json json;

        json["name"] = owner->identifier();
        json["properties"] = nlohmann::json::array();
        json["propertyOwners"] = nlohmann::json::array();

        const std::vector<properties::Property*>& properties = owner->properties();
        for (properties::Property* p : properties) {
            nlohmann::json propertyJson;
            propertyJson["id"] = p->identifier();
            propertyJson["type"] = p->className();
            propertyJson["fullyQualifiedId"] = p->fullyQualifiedIdentifier();
            propertyJson["guiName"] = p->guiName();
            propertyJson["description"] = p->description();
            
            json["properties"].push_back(propertyJson);
        }

        auto propertyOwners = owner->propertySubOwners();
        for (properties::PropertyOwner* o : propertyOwners) {
            nlohmann::json propertyOwner;
            json["propertyOwners"].push_back(createJson(o));
        }
        return json;
    }
} // namespace

namespace openspace::properties {

PropertyOwner::PropertyOwner(PropertyOwnerInfo info)
    : DocumentationGenerator(
        "Property Owners",
        "propertyOwners",
        {
            { "propertyOwnersTemplate","${WEB}/documentation/propertyowners.hbs" },
            { "propertyTemplate","${WEB}/documentation/property.hbs" },
            { "propertylistTemplate","${WEB}/documentation/propertylist.hbs" }
        }
    )
    , _identifier(std::move(info.identifier))
    , _guiName(std::move(info.guiName))
    , _description(std::move(info.description))
{
    ghoul_precondition(
        _identifier.find_first_of("\t\n ") == std::string::npos,
        "Identifier must contain any whitespaces"
    );
    ghoul_precondition(
        _identifier.find_first_of('.') == std::string::npos,
        "Identifier must contain any dots"
    );
}

PropertyOwner::~PropertyOwner() {
    _properties.clear();
    _subOwners.clear();
}

const std::vector<Property*>& PropertyOwner::properties() const {
    return _properties;
}

std::vector<Property*> PropertyOwner::propertiesRecursive() const {
    std::vector<Property*> props = properties();

    for (const PropertyOwner* owner : _subOwners) {
        std::vector<Property*> p = owner->propertiesRecursive();
        props.insert(props.end(), p.begin(), p.end());
    }

    return props;
}

Property* PropertyOwner::property(const std::string& uri) const {
    auto it = std::find_if(
        _properties.begin(),
        _properties.end(),
        [&uri](Property* prop) { return prop->identifier() == uri; }
    );

    if (it == _properties.end() || (*it)->identifier() != uri) {
        // if we do not own the searched property, it must consist of a concatenated
        // name and we can delegate it to a subowner
        const size_t ownerSeparator = uri.find(URISeparator);
        if (ownerSeparator == std::string::npos) {
            // if we do not own the property and there is no separator, it does not exist
            return nullptr;
        }
        else {
            const std::string ownerName = uri.substr(0, ownerSeparator);
            const std::string propertyName = uri.substr(ownerSeparator + 1);

            PropertyOwner* owner = propertySubOwner(ownerName);
            if (!owner) {
                return nullptr;
            }
            else {
                // Recurse into the subOwner
                return owner->property(propertyName);
            }
        }
    }
    else {
        return *it;
    }
}

bool PropertyOwner::hasProperty(const std::string& uri) const {
    return property(uri) != nullptr;
}

bool PropertyOwner::hasProperty(const Property* prop) const {
    ghoul_precondition(prop != nullptr, "prop must not be nullptr");

    std::vector<Property*>::const_iterator it = std::find(
        _properties.begin(), _properties.end(), prop
    );

    return it != _properties.end();
}

const std::vector<PropertyOwner*>& PropertyOwner::propertySubOwners() const {
    return _subOwners;
}

PropertyOwner* PropertyOwner::propertySubOwner(const std::string& identifier) const {
    std::vector<PropertyOwner*>::const_iterator it = std::find_if(
        _subOwners.begin(),
        _subOwners.end(),
        [&identifier](PropertyOwner* owner) { return owner->identifier() == identifier; }
    );

    if (it == _subOwners.end() || (*it)->identifier() != identifier) {
        return nullptr;
    }
    else {
        return *it;
    }
}

bool PropertyOwner::hasPropertySubOwner(const std::string& identifier) const {
    return propertySubOwner(identifier) != nullptr;
}

void PropertyOwner::setPropertyGroupName(std::string groupID, std::string identifier) {
    _groupNames[std::move(groupID)] = std::move(identifier);
}

std::string PropertyOwner::propertyGroupName(const std::string& groupID) const {
    auto it = _groupNames.find(groupID);
    if (it == _groupNames.end()) {
        return groupID;
    }
    else {
        return it->second;
    }
}

void PropertyOwner::addProperty(Property* prop) {
    ghoul_precondition(prop != nullptr, "prop must not be nullptr");

    if (prop->identifier().empty()) {
        LERROR("No property identifier specified");
        return;
    }
    // See if we can find the identifier of the property to add in the properties list
    std::vector<Property*>::const_iterator it = std::find_if(
        _properties.begin(),
        _properties.end(),
        [id = prop->identifier()](Property* p) { return p->identifier() == id; }
    );

    // If we found the property identifier, we need to bail out
    if (it != _properties.end() && (*it)->identifier() == prop->identifier()) {
        LERROR(fmt::format(
            "Property identifier '{}' already present in PropertyOwner '{}'",
            prop->identifier(),
            identifier()
        ));
        return;
    }
    else {
        // Otherwise we still have to look if there is a PropertyOwner with the same name
        const bool hasOwner = hasPropertySubOwner(prop->identifier());
        if (hasOwner) {
            LERROR(fmt::format(
                "Property identifier '{}' already names a registered PropertyOwner",
                prop->identifier()
            ));
            return;
        }
        else {
            _properties.push_back(prop);
            prop->setPropertyOwner(this);
        }
    }
}

void PropertyOwner::addProperty(Property& prop) {
    addProperty(&prop);
}

void PropertyOwner::addPropertySubOwner(openspace::properties::PropertyOwner* owner) {
    ghoul_precondition(owner != nullptr, "owner must not be nullptr");
    ghoul_precondition(
        !owner->identifier().empty(),
        "PropertyOwner must have an identifier"
    );

    // See if we can find the name of the propertyowner to add using the lower bound
    std::vector<PropertyOwner*>::const_iterator it = std::find_if(
        _subOwners.begin(),
        _subOwners.end(),
        [identifier = owner->identifier()](PropertyOwner* o) {
            return o->identifier() == identifier;
        }
    );

    // If we found the propertyowner's name, we need to bail out
    if (it != _subOwners.end() && (*it)->identifier() == owner->identifier()) {
        LERROR(fmt::format(
            "PropertyOwner '{}' already present in PropertyOwner '{}'",
            owner->identifier(),
            identifier()
        ));
        return;
    }
    else {
        // We still need to check if the PropertyOwners name is used in a Property
        const bool hasProp = hasProperty(owner->identifier());
        if (hasProp) {
            LERROR(fmt::format(
                "PropertyOwner '{}'s name already names a Property", owner->identifier()
            ));
            return;
        }
        else {
            _subOwners.push_back(owner);
            owner->setPropertyOwner(this);
        }
    }
}

void PropertyOwner::addPropertySubOwner(openspace::properties::PropertyOwner& owner) {
    addPropertySubOwner(&owner);
}

void PropertyOwner::removeProperty(Property* prop) {
    ghoul_precondition(prop != nullptr, "prop must not be nullptr");

    // See if we can find the identifier of the property to add in the properties list
    std::vector<Property*>::const_iterator it = std::find_if(
        _properties.begin(),
        _properties.end(),
        [id = prop->identifier()](Property* p) { return p->identifier() == id; }
    );

    // If we found the property identifier, we can delete it
    if (it != _properties.end() && (*it)->identifier() == prop->identifier()) {
        (*it)->setPropertyOwner(nullptr);
        _properties.erase(it);
    }
    else {
        LERROR(fmt::format(
            "Property with identifier '{}' not found for removal", prop->identifier()
        ));
    }
}

void PropertyOwner::removeProperty(Property& prop) {
    removeProperty(&prop);
}

void PropertyOwner::removePropertySubOwner(openspace::properties::PropertyOwner* owner) {
    ghoul_precondition(owner != nullptr, "owner must not be nullptr");

    // See if we can find the name of the propertyowner to add
    std::vector<PropertyOwner*>::const_iterator it = std::find_if(
        _subOwners.begin(),
        _subOwners.end(),
        [identifier = owner->identifier()](PropertyOwner* o) {
            return o->identifier() == identifier;
        }
    );

    // If we found the propertyowner, we can delete it
    if (it != _subOwners.end() && (*it)->identifier() == owner->identifier()) {
        _subOwners.erase(it);
    }
    else {
        LERROR(fmt::format(
            "PropertyOwner with name '{}' not found for removal", owner->identifier()
        ));
    }
}

void PropertyOwner::removePropertySubOwner(openspace::properties::PropertyOwner& owner) {
    removePropertySubOwner(&owner);
}

void PropertyOwner::setIdentifier(std::string identifier) {
    if (identifier.find_first_of(". \t\n") != std::string::npos) {
        throw ghoul::RuntimeError("Identifier must not contain any dots or whitespaces");
    }
    _identifier = std::move(identifier);
}

const std::string& PropertyOwner::identifier() const {
    return _identifier;
}

void PropertyOwner::setGuiName(std::string guiName) {
    _guiName = std::move(guiName);
}

const std::string& PropertyOwner::guiName() const {
    return _guiName.empty() ? _identifier : _guiName;
}

void PropertyOwner::setDescription(std::string description) {
    _description = std::move(description);
}

const std::string& PropertyOwner::description() const {
    return _description;
}

const std::vector<std::string>& PropertyOwner::tags() const {
    return _tags;
}

void PropertyOwner::addTag(std::string tag) {
    _tags.push_back(std::move(tag));
}

void PropertyOwner::removeTag(const std::string& tag) {
    _tags.erase(std::remove(_tags.begin(), _tags.end(), tag), _tags.end());
}

std::string PropertyOwner::generateJson() const {
    ZoneScoped;

    nlohmann::json json;
    std::vector<PropertyOwner*> subOwners = propertySubOwners();
    for (PropertyOwner* owner : subOwners) {
        json["data"].push_back(createJson(owner));
    }

    return json.dump();
}

nlohmann::json PropertyOwner::generateJsonJson() const {
    ZoneScoped

    nlohmann::json json;
    std::vector<PropertyOwner*> subOwners = propertySubOwners();
    for (PropertyOwner* owner : subOwners) {
        json.push_back(createJson(owner));
    }

    return json;
}

} // namespace openspace::properties<|MERGE_RESOLUTION|>--- conflicted
+++ resolved
@@ -41,13 +41,8 @@
 namespace {
     constexpr std::string_view _loggerCat = "PropertyOwner";
 
-<<<<<<< HEAD
     nlohmann::json createJson(openspace::properties::PropertyOwner* owner) {
         ZoneScoped
-=======
-    void createJson(openspace::properties::PropertyOwner* owner, std::vector<char>& buf) {
-        ZoneScoped;
->>>>>>> 88972fc2
 
         using namespace openspace;
         nlohmann::json json;
