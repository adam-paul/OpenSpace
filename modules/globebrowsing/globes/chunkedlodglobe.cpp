--- conflicted
+++ resolved
@@ -190,12 +190,9 @@
         }
 
         ghoul::opengl::Texture* tileTexture = tile.texture();
-<<<<<<< HEAD
-        if (!tileTexture)
-=======
         if (!tileTexture) {
->>>>>>> 5ac5151f
             return 0;
+        }
 
         glm::vec2 transformedUv = Tile::TileUvToTextureSamplePosition(
             uvTransform,
