--- conflicted
+++ resolved
@@ -219,16 +219,12 @@
     addProperty(_guiButton);
     addProperty(_friction);
     addProperty(_pickingRadiusMinimum);
-<<<<<<< HEAD
     addProperty(_ignoreGui);
 
 #ifdef TOUCH_DEBUG_PROPERTIES
     addPropertySubOwner(_debugProperties);
 #endif
-    
-=======
-
->>>>>>> ca7053d8
+
     _origin.onChange([this]() {
         SceneGraphNode* node = sceneGraphNode(_origin.value());
         if (!node) {
