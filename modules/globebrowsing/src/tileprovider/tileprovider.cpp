/*****************************************************************************************
 *                                                                                       *
 * OpenSpace                                                                             *
 *                                                                                       *
 * Copyright (c) 2014-2023                                                               *
 *                                                                                       *
 * Permission is hereby granted, free of charge, to any person obtaining a copy of this  *
 * software and associated documentation files (the "Software"), to deal in the Software *
 * without restriction, including without limitation the rights to use, copy, modify,    *
 * merge, publish, distribute, sublicense, and/or sell copies of the Software, and to    *
 * permit persons to whom the Software is furnished to do so, subject to the following   *
 * conditions:                                                                           *
 *                                                                                       *
 * The above copyright notice and this permission notice shall be included in all copies *
 * or substantial portions of the Software.                                              *
 *                                                                                       *
 * THE SOFTWARE IS PROVIDED "AS IS", WITHOUT WARRANTY OF ANY KIND, EXPRESS OR IMPLIED,   *
 * INCLUDING BUT NOT LIMITED TO THE WARRANTIES OF MERCHANTABILITY, FITNESS FOR A         *
 * PARTICULAR PURPOSE AND NONINFRINGEMENT. IN NO EVENT SHALL THE AUTHORS OR COPYRIGHT    *
 * HOLDERS BE LIABLE FOR ANY CLAIM, DAMAGES OR OTHER LIABILITY, WHETHER IN AN ACTION OF  *
 * CONTRACT, TORT OR OTHERWISE, ARISING FROM, OUT OF OR IN CONNECTION WITH THE SOFTWARE  *
 * OR THE USE OR OTHER DEALINGS IN THE SOFTWARE.                                         *
 ****************************************************************************************/

#include <modules/globebrowsing/src/tileprovider/tileprovider.h>

#include <modules/globebrowsing/globebrowsingmodule.h>
#include <modules/globebrowsing/src/asynctiledataprovider.h>
#include <modules/globebrowsing/src/geodeticpatch.h>
#include <modules/globebrowsing/src/layermanager.h>
#include <modules/globebrowsing/src/memoryawaretilecache.h>
#include <modules/globebrowsing/src/rawtiledatareader.h>
#include <modules/globebrowsing/src/tileprovider/defaulttileprovider.h>
#include <modules/globebrowsing/src/tileprovider/imagesequencetileprovider.h>
#include <modules/globebrowsing/src/tileprovider/singleimagetileprovider.h>
#include <modules/globebrowsing/src/tileprovider/sizereferencetileprovider.h>
#include <modules/globebrowsing/src/tileprovider/temporaltileprovider.h>
#include <modules/globebrowsing/src/tileprovider/tileindextileprovider.h>
#include <modules/globebrowsing/src/tileprovider/tileproviderbyindex.h>
#include <modules/globebrowsing/src/tileprovider/tileproviderbylevel.h>
#include <openspace/engine/globals.h>
#include <openspace/engine/moduleengine.h>
#include <openspace/rendering/renderengine.h>
#include <openspace/util/factorymanager.h>
#include <openspace/util/memorymanager.h>
#include <openspace/util/spicemanager.h>
#include <openspace/util/timemanager.h>
#include <ghoul/filesystem/file.h>
#include <ghoul/filesystem/filesystem.h>
#include <ghoul/font/fontmanager.h>
#include <ghoul/font/fontrenderer.h>
#include <ghoul/io/texture/texturereader.h>
#include <ghoul/logging/logmanager.h>
#include <ghoul/misc/profiling.h>
#include <ghoul/opengl/openglstatecache.h>
#include <ghoul/opengl/textureunit.h>
#include <filesystem>
#include <fstream>
#include "cpl_minixml.h"

namespace openspace::globebrowsing {

namespace {

std::unique_ptr<ghoul::opengl::Texture> DefaultTileTexture;
Tile DefaultTile = Tile { nullptr, std::nullopt, Tile::Status::Unavailable };

} // namespace

unsigned int TileProvider::NumTileProviders = 0;

std::unique_ptr<TileProvider> TileProvider::createFromDictionary(
                                                            layers::Layer::ID layerTypeID,
                                                      const ghoul::Dictionary& dictionary)
{
    ZoneScoped

    std::string_view type = layers::Layers[static_cast<int>(layerTypeID)].identifier;

    ghoul::TemplateFactory<TileProvider>* factory =
        FactoryManager::ref().factory<TileProvider>();
    ghoul_assert(factory, "TileProvider factory not created");

    TileProvider* result = factory->create(type, dictionary);
    return std::unique_ptr<TileProvider>(result);
}

void TileProvider::initializeDefaultTile() {
    ZoneScoped

        ghoul_assert(!DefaultTile.texture, "Default tile should not have been created");
    using namespace ghoul::opengl;

    // Create pixel data
    TileTextureInitData initData(
        8,
        8,
        GL_UNSIGNED_BYTE,
        Texture::Format::RGBA,
        TileTextureInitData::PadTiles::No,
        TileTextureInitData::ShouldAllocateDataOnCPU::Yes
    );
    char* pixels = new char[initData.totalNumBytes];
    memset(pixels, 0, initData.totalNumBytes * sizeof(char));

    // Create ghoul texture
    DefaultTileTexture = std::make_unique<Texture>(initData.dimensions, GL_TEXTURE_2D);
    DefaultTileTexture->setDataOwnership(Texture::TakeOwnership::Yes);
    DefaultTileTexture->setPixelData(pixels);
    DefaultTileTexture->uploadTexture();
    DefaultTileTexture->setFilter(ghoul::opengl::Texture::FilterMode::LinearMipMap);

    // Create tile
    DefaultTile = Tile{ DefaultTileTexture.get(), std::nullopt, Tile::Status::OK };
}

void TileProvider::deinitializeDefaultTile() {
    DefaultTileTexture = nullptr;
}

TileProvider::TileProvider() : properties::PropertyOwner({ "TileProvider" }) {}

void TileProvider::initialize() {
    ZoneScoped

    ghoul_assert(!isInitialized, "TileProvider can only be initialized once");

    if (TileProvider::NumTileProviders >
        static_cast<unsigned int>(std::numeric_limits<uint16_t>::max()) - 1)
    {
        LERRORC(
            "TileProvider",
            "Number of tile providers exceeds 65535. Something will break soon"
        );
        TileProvider::NumTileProviders = 0;
    }
    uniqueIdentifier = static_cast<uint16_t>(TileProvider::NumTileProviders++);
    if (TileProvider::NumTileProviders == std::numeric_limits<unsigned int>::max()) {
        --TileProvider::NumTileProviders;
        return;
    }

    internalInitialize();
    isInitialized = true;
}

void TileProvider::deinitialize() {
    ZoneScoped

    internalDeinitialize();
}

<<<<<<< HEAD
ChunkTile TileProvider::traverseTree(TileIndex tileIndex, int parents, int maxParents, 
    std::function<void(TileIndex&, TileUvTransform&)>& ascendToParent, TileUvTransform& uvTransform) {
=======
void TileProvider::internalInitialize() {}
void TileProvider::internalDeinitialize() {}

ChunkTile TileProvider::chunkTile(TileIndex tileIndex, int parents, int maxParents) {
    ZoneScoped

    ghoul_assert(isInitialized, "TileProvider was not initialized");

    auto ascendToParent = [](TileIndex& ti, TileUvTransform& uv) {
        uv.uvOffset *= 0.5;
        uv.uvScale *= 0.5;

        uv.uvOffset += ti.positionRelativeParent();

        ti.x /= 2;
        ti.y /= 2;
        ti.level--;
    };

    TileUvTransform uvTransform = {
        .uvOffset = glm::vec2(0.f, 0.f),
        .uvScale = glm::vec2(1.f, 1.f)
    };

>>>>>>> 90250d70
    // Step 1. Traverse 0 or more parents up the chunkTree as requested by the caller
    for (int i = 0; i < parents && tileIndex.level > 1; i++) {
        ascendToParent(tileIndex, uvTransform);
    }
    maxParents -= parents;

    // Step 2. Traverse 0 or more parents up the chunkTree to make sure we're inside
    //         the range of defined data.
    int maximumLevel = maxLevel();
    while (tileIndex.level > maximumLevel) {
        ascendToParent(tileIndex, uvTransform);
        maxParents--;
    }
    if (maxParents < 0) {
        return ChunkTile{ Tile(), uvTransform, TileDepthTransform() };
    }

    // Step 3. Traverse 0 or more parents up the chunkTree until we find a chunk that
    //         has a loaded tile ready to use.
    int minimumLevel = minLevel();
    while (tileIndex.level > minimumLevel) {
        Tile t = tile(tileIndex);
        if (t.status != Tile::Status::OK) {
            if (--maxParents < 0) {
                return ChunkTile{ Tile(), uvTransform, TileDepthTransform() };
            }
            ascendToParent(tileIndex, uvTransform);
        }
        else {
            return ChunkTile{ std::move(t), uvTransform, TileDepthTransform() };
        }
    }

    return ChunkTile{ Tile(), uvTransform, TileDepthTransform() };
}

void TileProvider::internalInitialize() {}
void TileProvider::internalDeinitialize() {}

ChunkTile TileProvider::chunkTile(TileIndex tileIndex, int parents, int maxParents) {
    ZoneScoped

    ghoul_assert(isInitialized, "TileProvider was not initialized");

    lambda ascendToParent = [](TileIndex& ti, TileUvTransform& uv) {
        uv.uvOffset *= 0.5;
        uv.uvScale *= 0.5;

        uv.uvOffset += ti.positionRelativeParent();

        ti.x /= 2;
        ti.y /= 2;
        ti.level--;
    };

    TileUvTransform uvTransform = { glm::vec2(0.f, 0.f), glm::vec2(1.f, 1.f) };
    return traverseTree(tileIndex, parents, maxParents, ascendToParent, uvTransform);
}

ChunkTilePile TileProvider::chunkTilePile(TileIndex tileIndex, int pileSize) {
    ZoneScoped

    ghoul_assert(isInitialized, "TileProvider was not initialized");
    ghoul_assert(pileSize >= 0, "pileSize must be positive");

    ChunkTilePile chunkTilePile;
    std::fill(chunkTilePile.begin(), chunkTilePile.end(), std::nullopt);
    for (int i = 0; i < pileSize; ++i) {
        chunkTilePile[i] = chunkTile(tileIndex, i);
        if (chunkTilePile[i]->tile.status == Tile::Status::Unavailable) {
            if (i == 0) {
                // First iteration
                chunkTilePile[i]->tile = DefaultTile;
                chunkTilePile[i]->uvTransform.uvOffset = glm::vec2(0.f, 0.f);
                chunkTilePile[i]->uvTransform.uvScale = glm::vec2(1.f, 1.f);
            }
            else {
                // We are iterating through the array one-by-one, so we are guaranteed
                // that for tile 'i', tile 'i-1' already was initializated
                chunkTilePile[i]->tile = chunkTilePile[i - 1]->tile;
                chunkTilePile[i]->uvTransform.uvOffset =
                    chunkTilePile[i - 1]->uvTransform.uvOffset;
                chunkTilePile[i]->uvTransform.uvScale =
                    chunkTilePile[i - 1]->uvTransform.uvScale;
            }
        }
    }
    return chunkTilePile;
}

} // namespace openspace::globebrowsing<|MERGE_RESOLUTION|>--- conflicted
+++ resolved
@@ -2,7 +2,7 @@
  *                                                                                       *
  * OpenSpace                                                                             *
  *                                                                                       *
- * Copyright (c) 2014-2023                                                               *
+ * Copyright (c) 2014-2022                                                               *
  *                                                                                       *
  * Permission is hereby granted, free of charge, to any person obtaining a copy of this  *
  * software and associated documentation files (the "Software"), to deal in the Software *
@@ -150,35 +150,8 @@
     internalDeinitialize();
 }
 
-<<<<<<< HEAD
 ChunkTile TileProvider::traverseTree(TileIndex tileIndex, int parents, int maxParents, 
     std::function<void(TileIndex&, TileUvTransform&)>& ascendToParent, TileUvTransform& uvTransform) {
-=======
-void TileProvider::internalInitialize() {}
-void TileProvider::internalDeinitialize() {}
-
-ChunkTile TileProvider::chunkTile(TileIndex tileIndex, int parents, int maxParents) {
-    ZoneScoped
-
-    ghoul_assert(isInitialized, "TileProvider was not initialized");
-
-    auto ascendToParent = [](TileIndex& ti, TileUvTransform& uv) {
-        uv.uvOffset *= 0.5;
-        uv.uvScale *= 0.5;
-
-        uv.uvOffset += ti.positionRelativeParent();
-
-        ti.x /= 2;
-        ti.y /= 2;
-        ti.level--;
-    };
-
-    TileUvTransform uvTransform = {
-        .uvOffset = glm::vec2(0.f, 0.f),
-        .uvScale = glm::vec2(1.f, 1.f)
-    };
-
->>>>>>> 90250d70
     // Step 1. Traverse 0 or more parents up the chunkTree as requested by the caller
     for (int i = 0; i < parents && tileIndex.level > 1; i++) {
         ascendToParent(tileIndex, uvTransform);
@@ -234,7 +207,11 @@
         ti.level--;
     };
 
-    TileUvTransform uvTransform = { glm::vec2(0.f, 0.f), glm::vec2(1.f, 1.f) };
+    TileUvTransform uvTransform = {
+       .uvOffset = glm::vec2(0.f, 0.f),
+       .uvScale = glm::vec2(1.f, 1.f)
+    };
+
     return traverseTree(tileIndex, parents, maxParents, ascendToParent, uvTransform);
 }
 
