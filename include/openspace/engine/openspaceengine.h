--- conflicted
+++ resolved
@@ -99,19 +99,11 @@
     void encode();
     void decode();
 
-<<<<<<< HEAD
+
     void scheduleLoadSingleAsset(std::string assetPath);
   
     void writeDocumentation();
     void toggleShutdownMode();
-=======
-    void scheduleLoadScene(std::string scenePath);
-
-    void writeDocumentation();
-    void toggleShutdownMode();
-
-    void runPostInitializationScripts(const std::string& sceneDescription);
->>>>>>> afa1d6d3
 
     // Guaranteed to return a valid pointer
     ConfigurationManager& configurationManager();
@@ -185,15 +177,9 @@
     void loadSingleAsset(const std::string& assetPath);
     void gatherCommandlineArguments();
     void loadFonts();
-<<<<<<< HEAD
     void configureLogging(bool consoleLog);
     void writeDocumentations();
     
-=======
-    void runPreInitializationScripts(const std::string& sceneDescription);
-    void configureLogging();
-
->>>>>>> afa1d6d3
     // Components
     std::unique_ptr<ConfigurationManager> _configurationManager;
     std::unique_ptr<Scene> _scene;
@@ -225,15 +211,9 @@
         properties::StringProperty versionString;
         properties::StringProperty sourceControlInformation;
     } _versionInformation;
-<<<<<<< HEAD
     
     bool _hasScheduledAssetLoading;
     std::string _scheduledAssetPathToLoad;
-=======
-
-    bool _scheduledSceneSwitch;
-    std::string _scenePath;
->>>>>>> afa1d6d3
 
     struct {
         std::vector<std::function<void()>> initialize;
