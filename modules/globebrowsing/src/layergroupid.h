--- conflicted
+++ resolved
@@ -96,21 +96,7 @@
     std::string_view identifier;
 };
 
-<<<<<<< HEAD
 constexpr std::array<Layer, 11> Layers = {
-    Layer{ Layer::ID::DefaultTileLayer, "DefaultTileLayer" },
-    Layer{ Layer::ID::SingleImageTileLayer, "SingleImageTileLayer" },
-    Layer{ Layer::ID::ImageSequenceTileLayer, "ImageSequenceTileLayer" },
-    Layer{ Layer::ID::SizeReferenceTileLayer, "SizeReferenceTileLayer" },
-    Layer{ Layer::ID::TemporalTileLayer, "TemporalTileLayer" },
-    Layer{ Layer::ID::TileIndexTileLayer, "TileIndexTileLayer" },
-    Layer{ Layer::ID::ByIndexTileLayer, "ByIndexTileLayer" },
-    Layer{ Layer::ID::ByLevelTileLayer, "ByLevelTileLayer" },
-    Layer{ Layer::ID::SolidColor, "SolidColor" },
-    Layer{ Layer::ID::SpoutImageTileLayer, "SpoutImageTileLayer" },
-    Layer{ Layer::ID::VideoTileLayer, "VideoTileLayer" }
-=======
-constexpr std::array<Layer, 10> Layers = {
     Layer {
         .id = Layer::ID::DefaultTileLayer,
         .identifier = "DefaultTileLayer"
@@ -150,11 +136,12 @@
     Layer {
         .id = Layer::ID::SpoutImageTileLayer,
         .identifier = "SpoutImageTileLayer"
+    },
+    Layer {
+        .id = Layer::ID::VideoTileLayer,
+        .identifier = "VideoTileLayer"
     }
->>>>>>> 90250d70
-};
-
-
+};
 
 struct Adjustment {
     enum class ID {
