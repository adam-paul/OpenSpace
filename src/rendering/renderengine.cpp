/*****************************************************************************************
 *                                                                                       *
 * OpenSpace                                                                             *
 *                                                                                       *
 * Copyright (c) 2014                                                                    *
 *                                                                                       *
 * Permission is hereby granted, free of charge, to any person obtaining a copy of this  *
 * software and associated documentation files (the "Software"), to deal in the Software *
 * without restriction, including without limitation the rights to use, copy, modify,    *
 * merge, publish, distribute, sublicense, and/or sell copies of the Software, and to    *
 * permit persons to whom the Software is furnished to do so, subject to the following   *
 * conditions:                                                                           *
 *                                                                                       *
 * The above copyright notice and this permission notice shall be included in all copies *
 * or substantial portions of the Software.                                              *
 *                                                                                       *
 * THE SOFTWARE IS PROVIDED "AS IS", WITHOUT WARRANTY OF ANY KIND, EXPRESS OR IMPLIED,   *
 * INCLUDING BUT NOT LIMITED TO THE WARRANTIES OF MERCHANTABILITY, FITNESS FOR A         *
 * PARTICULAR PURPOSE AND NONINFRINGEMENT. IN NO EVENT SHALL THE AUTHORS OR COPYRIGHT    *
 * HOLDERS BE LIABLE FOR ANY CLAIM, DAMAGES OR OTHER LIABILITY, WHETHER IN AN ACTION OF  *
 * CONTRACT, TORT OR OTHERWISE, ARISING FROM, OUT OF OR IN CONNECTION WITH THE SOFTWARE  *
 * OR THE USE OR OTHER DEALINGS IN THE SOFTWARE.                                         *
 ****************************************************************************************/

#include <openspace/rendering/renderengine.h>

// Open Space
#include <openspace/abuffer/abuffervisualizer.h>
#include <openspace/abuffer/abuffer.h>
#include <openspace/abuffer/abufferframebuffer.h>
#include <openspace/abuffer/abufferSingleLinked.h>
#include <openspace/abuffer/abufferfixed.h>
#include <openspace/abuffer/abufferdynamic.h>
#include <openspace/engine/openspaceengine.h>
#include <openspace/scenegraph/scenegraph.h>
#include <openspace/util/camera.h>
#include <openspace/util/constants.h>
#include <openspace/util/time.h>
#include <openspace/util/screenlog.h>
#include <openspace/util/spicemanager.h>
#include <openspace/util/syncbuffer.h>

// sgct
#include <sgct.h>

// ghoul
#include <ghoul/filesystem/filesystem.h>
#include <ghoul/lua/lua_helper.h>

// std
#include <array>
#include <fstream>

// ABuffer defines
#define ABUFFER_FRAMEBUFFER 0
#define ABUFFER_SINGLE_LINKED 1
#define ABUFFER_FIXED 2
#define ABUFFER_DYNAMIC 3

#ifdef __APPLE__
#define ABUFFER_IMPLEMENTATION ABUFFER_FRAMEBUFFER
#else
#define ABUFFER_IMPLEMENTATION ABUFFER_SINGLE_LINKED
#endif

namespace {
	const std::string _loggerCat = "RenderEngine";
}

namespace openspace {

namespace luascriptfunctions {

/**
 * \ingroup LuaScripts
 * printImage():
 * Save the rendering to an image file
 */
int printImage(lua_State* L) {
	int nArguments = lua_gettop(L);
	if (nArguments != 0)
		return luaL_error(L, "Expected %i arguments, got %i", 0, nArguments);
	sgct::Engine::instance()->takeScreenshot();
	return 0;
}

/**
* \ingroup LuaScripts
* visualizeABuffer(bool):
* Toggler the visualization of the ABuffer
*/
int visualizeABuffer(lua_State* L) {
	int nArguments = lua_gettop(L);
	if (nArguments != 1)
		return luaL_error(L, "Expected %i arguments, got %i", 1, nArguments);

	const int type = lua_type(L, -1);
	if (type == LUA_TBOOLEAN) {
		bool b = lua_toboolean(L, -1);
		OsEng.renderEngine().toggleVisualizeABuffer(b);
		return 0;
	}
	else if (type == LUA_TNUMBER){
		lua_Number n = luaL_checknumber(L, -1);
		OsEng.renderEngine().toggleVisualizeABuffer(static_cast<bool>(n));
		return 0;
	}
	return luaL_error(L, "Expected boolean value");
}

} // namespace luascriptfunctions


RenderEngine::RenderEngine()
    : _mainCamera(nullptr)
    , _sceneGraph(nullptr)
    , _abuffer(nullptr)
    , _log(nullptr)
    , _showInfo(true)
    , _showScreenLog(true)
	, _takeScreenshot(false)
	, _visualizeABuffer(false)
	, _visualizer(nullptr)
{
}

RenderEngine::~RenderEngine()
{
    delete _mainCamera;
	if (_visualizer)
		delete _visualizer;
}

bool RenderEngine::initialize()
{
	generateGlslConfig();

    // init camera and set temporary position and scaling
    _mainCamera = new Camera();
    _mainCamera->setScaling(glm::vec2(1.0, -8.0));
    _mainCamera->setPosition(psc(0.f, 0.f, 1.499823f, 11.f));
	OsEng.interactionHandler().setCamera(_mainCamera);
    
#if ABUFFER_IMPLEMENTATION == ABUFFER_FRAMEBUFFER
    _abuffer = new ABufferFramebuffer();
#elif ABUFFER_IMPLEMENTATION == ABUFFER_SINGLE_LINKED
    _abuffer = new ABufferSingleLinked();
#elif ABUFFER_IMPLEMENTATION == ABUFFER_FIXED
    _abuffer = new ABufferFixed();
#elif ABUFFER_IMPLEMENTATION == ABUFFER_DYNAMIC
    _abuffer = new ABufferDynamic();
#endif

    return true;
}

bool RenderEngine::initializeGL()
{
    // LDEBUG("RenderEngine::initializeGL()");
    sgct::SGCTWindow* wPtr = sgct::Engine::instance()->getActiveWindowPtr();

    // TODO:    Fix the power scaled coordinates in such a way that these 
	//			values can be set to more realistic values

    // set the close clip plane and the far clip plane to extreme values while in
    // development
     sgct::Engine::instance()->setNearAndFarClippingPlanes(0.01f,10000.0f);
   // sgct::Engine::instance()->setNearAndFarClippingPlanes(0.1f, 30.0f);

    // calculating the maximum field of view for the camera, used to
    // determine visibility of objects in the scene graph
    if (wPtr->isUsingFisheyeRendering()) {
        // fisheye mode, looking upwards to the "dome"
        glm::vec4 upDirection(0, 1, 0, 0);

        // get the tilt and rotate the view
        const float tilt = wPtr->getFisheyeTilt();
        glm::mat4 tiltMatrix
              = glm::rotate(glm::mat4(1.0f), tilt, glm::vec3(1.0f, 0.0f, 0.0f));
        const glm::vec4 viewdir = tiltMatrix * upDirection;

        // set the tilted view and the FOV
        _mainCamera->setCameraDirection(glm::vec3(viewdir[0], viewdir[1], viewdir[2]));
		_mainCamera->setMaxFov(wPtr->getFisheyeFOV());
		_mainCamera->setLookUpVector(glm::vec3(0.0, 1.0, 0.0));
    } else {
        // get corner positions, calculating the forth to easily calculate center
        glm::vec3 corners[4];
        corners[0] = wPtr->getCurrentViewport()->getViewPlaneCoords(
              sgct_core::Viewport::LowerLeft);
        corners[1] = wPtr->getCurrentViewport()->getViewPlaneCoords(
              sgct_core::Viewport::UpperLeft);
        corners[2] = wPtr->getCurrentViewport()->getViewPlaneCoords(
              sgct_core::Viewport::UpperRight);
        corners[3] = glm::vec3(corners[2][0], corners[0][1], corners[2][2]);
        const glm::vec3 center = (corners[0] + corners[1] + corners[2] + corners[3])
                                 / 4.0f;

        // set the eye position, useful during rendering
        const glm::vec3 eyePosition
              = sgct_core::ClusterManager::instance()->getUserPtr()->getPos();

        // get viewdirection, stores the direction in the camera, used for culling
        const glm::vec3 viewdir = glm::normalize(eyePosition - center);
        _mainCamera->setCameraDirection(-viewdir);
        _mainCamera->setLookUpVector(glm::vec3(0.0, 1.0, 0.0));

        // set the initial fov to be 0.0 which means everything will be culled
        float maxFov = 0.0f;

        // for each corner
        for (int i = 0; i < 4; ++i) {
            // calculate radians to corner
            glm::vec3 dir = glm::normalize(eyePosition - corners[i]);
            float radsbetween = acos(glm::dot(viewdir, dir))
                                / (glm::length(viewdir) * glm::length(dir));

            // the angle to a corner is larger than the current maxima
            if (radsbetween > maxFov) {
                maxFov = radsbetween;
            }
        }
        _mainCamera->setMaxFov(maxFov);
    }
    
    _abuffer->initialize();
    
	_log = new ScreenLog();
	ghoul::logging::LogManager::ref().addLog(_log);

	_visualizer = new ABufferVisualizer();

    // successful init
    return true;
}

void RenderEngine::postSynchronizationPreDraw()
{
	sgct_core::SGCTNode * thisNode = sgct_core::ClusterManager::instance()->getThisNodePtr();
	bool updateAbuffer = false;
	for (unsigned int i = 0; i < thisNode->getNumberOfWindows(); i++) {
		if (sgct::Engine::instance()->getWindowPtr(i)->isWindowResized()) {
			updateAbuffer = true;
			break;
		}
	}
	if (updateAbuffer) {
		generateGlslConfig();
		_abuffer->reinitialize();
	}
	
    // converts the quaternion used to rotation matrices
    _mainCamera->compileViewRotationMatrix();
	UpdateData a = { Time::ref().currentTime(), Time::ref().deltaTime() };

    // update and evaluate the scene starting from the root node
	_sceneGraph->update(a);
    _sceneGraph->evaluate(_mainCamera);

	// clear the abuffer before rendering the scene
	_abuffer->clear();
}

void RenderEngine::render()
{
	// We need the window pointer
	sgct::SGCTWindow* w = sgct::Engine::instance()->getActiveWindowPtr();
	if (w->isUsingFisheyeRendering())
		_abuffer->clear();

    // SGCT resets certain settings
#ifndef __APPLE__
    glDisable(GL_DEPTH_TEST);
    glDisable(GL_CULL_FACE);
	glDisable(GL_BLEND);
#else
    glEnable(GL_DEPTH_TEST);
    glDisable(GL_CULL_FACE);
    glDisable(GL_BLEND);
#endif
    // setup the camera for the current frame
    const glm::vec3 eyePosition
          = sgct_core::ClusterManager::instance()->getUserPtr()->getPos();
    const glm::mat4 view
          = glm::translate(glm::mat4(1.0),
                           eyePosition);  // make sure the eye is in the center
    _mainCamera->setViewProjectionMatrix(
          sgct::Engine::instance()->getActiveModelViewProjectionMatrix() * view);

	_mainCamera->setModelMatrix(
		sgct::Engine::instance()->getModelMatrix());
	
	_mainCamera->setViewMatrix(
		sgct::Engine::instance()->getActiveViewMatrix()* view);

	_mainCamera->setProjectionMatrix(
		sgct::Engine::instance()->getActiveProjectionMatrix());


    // render the scene starting from the root node
<<<<<<< HEAD
	if (!_visualizeABuffer) {
		_abuffer->preRender();
		_sceneGraph->render({ *_mainCamera, psc() });
		_abuffer->postRender();

		glEnable(GL_BLEND);
		glBlendFunc(GL_SRC_ALPHA, GL_ONE_MINUS_SRC_ALPHA);
		_abuffer->resolve();
		glDisable(GL_BLEND);
	}
	else {
		_visualizer->render();
	}
    
#if 1
    
=======
    _abuffer->clear();
    _abuffer->preRender();
	_sceneGraph->render({*_mainCamera, psc()});
    _abuffer->postRender();

	glEnable(GL_BLEND);
	glBlendFunc(GL_SRC_ALPHA, GL_ONE_MINUS_SRC_ALPHA);
	_abuffer->resolve();
	glDisable(GL_BLEND);

>>>>>>> 86efb357
    // Print some useful information on the master viewport
	if (sgct::Engine::instance()->isMaster() && ! w->isUsingFisheyeRendering()) {

		// TODO: Adjust font_size properly when using retina screen
		const int font_size_mono	= 10;
		const int font_size_light	= 8;
		const int font_with_light	= font_size_light*0.7;
		const sgct_text::Font* fontLight = sgct_text::FontManager::instance()->getFont(constants::fonts::keyLight, font_size_light);
		const sgct_text::Font* fontMono = sgct_text::FontManager::instance()->getFont(constants::fonts::keyMono, font_size_mono);
		
		if (_showInfo) {
			const sgct_text::Font* font = fontMono;
			int x1, xSize, y1, ySize;
			sgct::Engine::instance()->getActiveWindowPtr()->getCurrentViewportPixelCoords(x1, y1, xSize, ySize);
			int startY = ySize - 2 * font_size_mono;
			const glm::vec2 scaling = _mainCamera->scaling();
			const glm::vec3 viewdirection = _mainCamera->viewDirection();
			const psc position = _mainCamera->position();
			const psc origin = OsEng.interactionHandler().getOrigin();
			const PowerScaledScalar pssl = (position - origin).length();

			// GUI PRINT 
// Using a macro to shorten line length and increase readability
#define PrintText(i, format, ...) Freetype::print(font, 10, startY - font_size_mono * i * 2, format, __VA_ARGS__);
			int i = 0;
			PrintText(i++, "Date: %s", Time::ref().currentTimeUTC().c_str());
			PrintText(i++, "Avg. Frametime: %.5f", sgct::Engine::instance()->getAvgDt());
			PrintText(i++, "Drawtime:       %.5f", sgct::Engine::instance()->getDrawTime());
			PrintText(i++, "Frametime:      %.5f", sgct::Engine::instance()->getDt());
			PrintText(i++, "Origin:         (% .5f, % .5f, % .5f, % .5f)", origin[0], origin[1], origin[2], origin[3]);
			PrintText(i++, "Cam pos:        (% .5f, % .5f, % .5f, % .5f)", position[0], position[1], position[2], position[3]);
			PrintText(i++, "View dir:       (% .5f, % .5f, % .5f)", viewdirection[0], viewdirection[1], viewdirection[2]);
			PrintText(i++, "Cam->origin:    (% .15f, % .4f)", pssl[0], pssl[1]);
			PrintText(i++, "Scaling:        (% .5f, % .5f)", scaling[0], scaling[1]);
#undef PrintText
		}

		if (_showScreenLog)
		{
			const sgct_text::Font* font = fontLight;
			const int max = 10;
			const int category_length = 20;
			const int msg_length = 140;
			const double ttl = 15.0;
			const double fade = 5.0;
			auto entries = _log->last(max);

			const glm::vec4 white(0.9, 0.9, 0.9, 1);
			const glm::vec4 red(1, 0, 0, 1);
			const glm::vec4 yellow(1, 1, 0, 1);
			const glm::vec4 green(0, 1, 0, 1);
			const glm::vec4 blue(0, 0, 1, 1);

			size_t nr = 1;
			for (auto it = entries.first; it != entries.second; ++it) {
				const ScreenLog::LogEntry* e = &(*it);

				const double t = sgct::Engine::instance()->getTime();
				double diff = t - e->timeStamp;

				// Since all log entries are ordered, once one is exceeding TTL, all have
				if (diff > ttl)
					break;

				float alpha = 1;
				float ttf = ttl - fade;
				if (diff > ttf) {
					diff = diff - ttf;
					float p = 0.8 - diff / fade;
					alpha = (p <= 0.0) ? 0.0 : pow(p, 0.3);
				}

				// Since all log entries are ordered, once one exceeds alpha, all have
				if (alpha <= 0.0)
					break;

				std::string lvl = "(" + ghoul::logging::LogManager::stringFromLevel(e->level) + ")";
				Freetype::print(font, 10, font_size_light * nr * 2, white*alpha, 
					"%-14s %s%s",									// Format
					e->timeString.c_str(),							// Time string
					e->category.substr(0, category_length).c_str(), // Category string (up to category_length)
					e->category.length() > 20 ? "..." : "");		// Pad category with "..." if exceeds category_length

				glm::vec4 color = white;
				if (e->level == ghoul::logging::LogManager::LogLevel::Debug)
					color = green;
				if (e->level == ghoul::logging::LogManager::LogLevel::Warning)
					color = yellow;
				if (e->level == ghoul::logging::LogManager::LogLevel::Error)
					color = red;
				if (e->level == ghoul::logging::LogManager::LogLevel::Fatal)
					color = blue;

				Freetype::print(font, 10 + 39 * font_with_light, font_size_light * nr * 2, color*alpha, "%s", lvl.c_str());
				Freetype::print(font, 10 + 53 * font_with_light, font_size_light * nr * 2, white*alpha, "%s", e->message.substr(0, msg_length).c_str());
				++nr;
			}
		}
	}
#endif
}

void RenderEngine::postDraw() {
	if (_takeScreenshot) {
		sgct::Engine::instance()->takeScreenshot();
		_takeScreenshot = false;
	}
}

<<<<<<< HEAD
void RenderEngine::takeScreenshot() {
	_takeScreenshot = true;
}

void RenderEngine::toggleVisualizeABuffer(bool b) {
	_visualizeABuffer = b;
	if (!_visualizeABuffer)
		return;

	std::vector<ABuffer::fragmentData> _d = _abuffer->pixelData();
	_visualizer->updateData(_d);
=======
        const glm::vec2 scaling = _mainCamera->scaling();
        const glm::vec3 viewdirection = _mainCamera->viewDirection();
        const psc position = _mainCamera->position();
		const psc origin = OsEng.interactionHandler().focusNode()->worldPosition();
        const PowerScaledScalar pssl = (position - origin).length();

		/* GUI PRINT */

		std::string&& time = Time::ref().currentTimeUTC().c_str();
		Freetype::print(
			  sgct_text::FontManager::instance()->getFont("SGCTFont", FONT_SIZE),
			  FONT_SIZE, FONT_SIZE * 18, "Date: %s", time.c_str()
			  );
		Freetype::print(
			  sgct_text::FontManager::instance()->getFont("SGCTFont", FONT_SIZE),
			  FONT_SIZE, FONT_SIZE * 16, "Avg. Frametime: %.10f", sgct::Engine::instance()->getAvgDt()
			  );
		Freetype::print(
			  sgct_text::FontManager::instance()->getFont("SGCTFont", FONT_SIZE),
			  FONT_SIZE, FONT_SIZE * 14, "Drawtime: %.10f", sgct::Engine::instance()->getDrawTime()
			  );
		Freetype::print(
			  sgct_text::FontManager::instance()->getFont("SGCTFont", FONT_SIZE),
			  FONT_SIZE, FONT_SIZE * 12, "Frametime: %.10f", sgct::Engine::instance()->getDt()
			  );
        Freetype::print(
              sgct_text::FontManager::instance()->getFont("SGCTFont", FONT_SIZE),
              FONT_SIZE, FONT_SIZE * 10, "Origin: (%.5f, %.5f, %.5f, %.5f)", origin[0],
              origin[1], origin[2], origin[3]);
        Freetype::print(
              sgct_text::FontManager::instance()->getFont("SGCTFont", FONT_SIZE),
              FONT_SIZE, FONT_SIZE * 8, "Camera position: (%.5f, %.5f, %.5f, %.5f)",
              position[0], position[1], position[2], position[3]);
        Freetype::print(
              sgct_text::FontManager::instance()->getFont("SGCTFont", FONT_SIZE),
              FONT_SIZE, FONT_SIZE * 6, "Distance to origin: (%.15f, %.2f)", pssl[0],
              pssl[1]);
        Freetype::print(
              sgct_text::FontManager::instance()->getFont("SGCTFont", FONT_SIZE),
              FONT_SIZE, FONT_SIZE * 4, "View direction: (%.3f, %.3f, %.3f)",
              viewdirection[0], viewdirection[1], viewdirection[2]);
        Freetype::print(
              sgct_text::FontManager::instance()->getFont("SGCTFont", FONT_SIZE),
              FONT_SIZE, FONT_SIZE * 2, "Scaling: (%.10f, %.2f)", scaling[0], scaling[1]);

    }
>>>>>>> 86efb357
}

SceneGraph* RenderEngine::sceneGraph()
{
    // TODO custom assert (ticket #5)
    assert(_sceneGraph);
    return _sceneGraph;
}

void RenderEngine::setSceneGraph(SceneGraph* sceneGraph)
{
    _sceneGraph = sceneGraph;
}

void RenderEngine::serialize(SyncBuffer* syncBuffer) {
	syncBuffer->encode(_mainCamera->scaling());
	syncBuffer->encode(_mainCamera->position());
	syncBuffer->encode(_mainCamera->viewRotationMatrix());
}

void RenderEngine::deserialize(SyncBuffer* syncBuffer) {
	glm::vec2 scaling;
	psc position;
	glm::mat4 viewRotation;
	syncBuffer->decode(scaling);
	syncBuffer->decode(position);
	syncBuffer->decode(viewRotation);
	_mainCamera->setScaling(scaling);
	_mainCamera->setPosition(position);
	_mainCamera->setViewRotationMatrix(viewRotation);
}

Camera* RenderEngine::camera() const {
    return _mainCamera;
}

ABuffer* RenderEngine::abuffer() const {
    return _abuffer;
}

void RenderEngine::generateGlslConfig() {
	LDEBUG("Generating GLSLS config, expect shader recompilation");
	int xSize = sgct::Engine::instance()->getActiveWindowPtr()->getXFramebufferResolution();;
	int ySize = sgct::Engine::instance()->getActiveWindowPtr()->getYFramebufferResolution();;

	// TODO: Make this file creation dynamic and better in every way
	// TODO: If the screen size changes it is enough if this file is regenerated to
	// recompile all necessary files
	std::ofstream os(absPath("${SHADERS_GENERATED}/constants.hglsl"));
	os << "#ifndef CONSTANTS_HGLSL\n"
		<< "#define CONSTANTS_HGLSL\n"
		<< "#define SCREEN_WIDTH  " << xSize << "\n"
		<< "#define SCREEN_HEIGHT " << ySize << "\n"
		<< "#define MAX_LAYERS " << ABuffer::MAX_LAYERS << "\n"
		<< "#define ABUFFER_FRAMEBUFFER       " << ABUFFER_FRAMEBUFFER << "\n"
		<< "#define ABUFFER_SINGLE_LINKED     " << ABUFFER_SINGLE_LINKED << "\n"
		<< "#define ABUFFER_FIXED             " << ABUFFER_FIXED << "\n"
		<< "#define ABUFFER_DYNAMIC           " << ABUFFER_DYNAMIC << "\n"
		<< "#define ABUFFER_IMPLEMENTATION    " << ABUFFER_IMPLEMENTATION << "\n";
// System specific
#ifdef WIN32
	os << "#define WIN32\n";
#endif
#ifdef __APPLE__
	os << "#define APPLE\n";
#endif
#ifdef __linux__
	os << "#define linux\n";
#endif
    os << "#endif\n";

	os.close();
}

scripting::ScriptEngine::LuaLibrary RenderEngine::luaLibrary() {
	return {
		"",
		{
			{
				"printImage",
				&luascriptfunctions::printImage,
				"printImage(): Renders the current image to a file on disk"
			},
			{
				"visualizeABuffer",
				&luascriptfunctions::visualizeABuffer,
				"visualizeABuffer(bool): Toggles the visualization of the ABuffer"
			}
		},
	};
}

}  // namespace openspace<|MERGE_RESOLUTION|>--- conflicted
+++ resolved
@@ -298,7 +298,6 @@
 
 
     // render the scene starting from the root node
-<<<<<<< HEAD
 	if (!_visualizeABuffer) {
 		_abuffer->preRender();
 		_sceneGraph->render({ *_mainCamera, psc() });
@@ -315,18 +314,6 @@
     
 #if 1
     
-=======
-    _abuffer->clear();
-    _abuffer->preRender();
-	_sceneGraph->render({*_mainCamera, psc()});
-    _abuffer->postRender();
-
-	glEnable(GL_BLEND);
-	glBlendFunc(GL_SRC_ALPHA, GL_ONE_MINUS_SRC_ALPHA);
-	_abuffer->resolve();
-	glDisable(GL_BLEND);
-
->>>>>>> 86efb357
     // Print some useful information on the master viewport
 	if (sgct::Engine::instance()->isMaster() && ! w->isUsingFisheyeRendering()) {
 
@@ -345,7 +332,7 @@
 			const glm::vec2 scaling = _mainCamera->scaling();
 			const glm::vec3 viewdirection = _mainCamera->viewDirection();
 			const psc position = _mainCamera->position();
-			const psc origin = OsEng.interactionHandler().getOrigin();
+			const psc origin = OsEng.interactionHandler().focusNode()->worldPosition();
 			const PowerScaledScalar pssl = (position - origin).length();
 
 			// GUI PRINT 
@@ -436,7 +423,6 @@
 	}
 }
 
-<<<<<<< HEAD
 void RenderEngine::takeScreenshot() {
 	_takeScreenshot = true;
 }
@@ -448,54 +434,6 @@
 
 	std::vector<ABuffer::fragmentData> _d = _abuffer->pixelData();
 	_visualizer->updateData(_d);
-=======
-        const glm::vec2 scaling = _mainCamera->scaling();
-        const glm::vec3 viewdirection = _mainCamera->viewDirection();
-        const psc position = _mainCamera->position();
-		const psc origin = OsEng.interactionHandler().focusNode()->worldPosition();
-        const PowerScaledScalar pssl = (position - origin).length();
-
-		/* GUI PRINT */
-
-		std::string&& time = Time::ref().currentTimeUTC().c_str();
-		Freetype::print(
-			  sgct_text::FontManager::instance()->getFont("SGCTFont", FONT_SIZE),
-			  FONT_SIZE, FONT_SIZE * 18, "Date: %s", time.c_str()
-			  );
-		Freetype::print(
-			  sgct_text::FontManager::instance()->getFont("SGCTFont", FONT_SIZE),
-			  FONT_SIZE, FONT_SIZE * 16, "Avg. Frametime: %.10f", sgct::Engine::instance()->getAvgDt()
-			  );
-		Freetype::print(
-			  sgct_text::FontManager::instance()->getFont("SGCTFont", FONT_SIZE),
-			  FONT_SIZE, FONT_SIZE * 14, "Drawtime: %.10f", sgct::Engine::instance()->getDrawTime()
-			  );
-		Freetype::print(
-			  sgct_text::FontManager::instance()->getFont("SGCTFont", FONT_SIZE),
-			  FONT_SIZE, FONT_SIZE * 12, "Frametime: %.10f", sgct::Engine::instance()->getDt()
-			  );
-        Freetype::print(
-              sgct_text::FontManager::instance()->getFont("SGCTFont", FONT_SIZE),
-              FONT_SIZE, FONT_SIZE * 10, "Origin: (%.5f, %.5f, %.5f, %.5f)", origin[0],
-              origin[1], origin[2], origin[3]);
-        Freetype::print(
-              sgct_text::FontManager::instance()->getFont("SGCTFont", FONT_SIZE),
-              FONT_SIZE, FONT_SIZE * 8, "Camera position: (%.5f, %.5f, %.5f, %.5f)",
-              position[0], position[1], position[2], position[3]);
-        Freetype::print(
-              sgct_text::FontManager::instance()->getFont("SGCTFont", FONT_SIZE),
-              FONT_SIZE, FONT_SIZE * 6, "Distance to origin: (%.15f, %.2f)", pssl[0],
-              pssl[1]);
-        Freetype::print(
-              sgct_text::FontManager::instance()->getFont("SGCTFont", FONT_SIZE),
-              FONT_SIZE, FONT_SIZE * 4, "View direction: (%.3f, %.3f, %.3f)",
-              viewdirection[0], viewdirection[1], viewdirection[2]);
-        Freetype::print(
-              sgct_text::FontManager::instance()->getFont("SGCTFont", FONT_SIZE),
-              FONT_SIZE, FONT_SIZE * 2, "Scaling: (%.10f, %.2f)", scaling[0], scaling[1]);
-
-    }
->>>>>>> 86efb357
 }
 
 SceneGraph* RenderEngine::sceneGraph()
