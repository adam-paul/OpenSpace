return {
    -- Determines which SGCT configuration file is loaded, that is, if there rendering
    -- occurs in a single window, a fisheye projection, or a dome cluster system
    SGCTConfig = "${SGCT}/single.xml",
    --SGCTConfig = "${SGCT}/single_fisheye.xml",
    --SGCTConfig = "${SGCT}/two_nodes.xml",

    -- Sets the scene that is to be loaded by OpenSpace. A scene file is a description
    -- of all entities that will be visible during an instance of OpenSpace
    Scene = "${OPENSPACE_DATA}/scene/default_nh.scene",

    Paths = {
        SGCT = "${BASE_PATH}/config/sgct",
        SCRIPTS = "${BASE_PATH}/scripts",
        SHADERS = "${BASE_PATH}/shaders",
        SHADERS_GENERATED = "${SHADERS}/generated",
        OPENSPACE_DATA = "${BASE_PATH}/data",
        MODULES = "${BASE_PATH}/modules",
        TESTDIR = "${BASE_PATH}/tests",
        CONFIG = "${BASE_PATH}/config",
        CACHE = "${BASE_PATH}/cache",
        FONTS = "${OPENSPACE_DATA}/fonts",
        PLUTO_KERNELS = "${OPENSPACE_DATA}/spice/Pluto",
        JP_KERNELS = "${OPENSPACE_DATA}/spice/JP_KERNELS"
    },
    SpiceKernel = {
        Time = "${OPENSPACE_DATA}/spice/naif0010.tls",
        LeapSecond = "${OPENSPACE_DATA}/spice/pck00010.tpc",
        NewHorizons = "${OPENSPACE_DATA}/spice/nhmeta.tm"
    },
    Fonts = {
        Mono = "${FONTS}/Droid_Sans_Mono/DroidSansMono.ttf",
        Light = "${FONTS}/Roboto/Roboto-Regular.ttf"
    },
    StartupScripts = {
        "${SCRIPTS}/default_startup.lua"
    },
    SettingsScripts = {
        "${SCRIPTS}/default_settings.lua"
    },
    Logging = {
        LogLevel = "Debug",
        ImmediateFlush = true,
        Logs = {
            { Type = "HTML", FileName = "${BASE_PATH}/log.html", Append = false }
        }
    },
    LuaDocumentationFile = {
        Type = "text",
        File = "${BASE_PATH}/LuaScripting.txt"
    },
    PropertyDocumentationFile = {
        Type = "text",
        File = "${BASE_PATH}/Properties.txt"
    },
<<<<<<< HEAD
    DownloadRequestURL = "http://openspace.itn.liu.se/request.cgi",
    RenderingMethod = "ABufferSingleLinked" -- On Windows and Unix
    -- RenderingMethod = "ABufferFrameBuffer" -- On Mac due to OpenGL 4.1 restrictions
=======
    -- RenderingMethod = "ABufferFrameBuffer"
>>>>>>> 726a8e84
}<|MERGE_RESOLUTION|>--- conflicted
+++ resolved
@@ -53,11 +53,5 @@
         Type = "text",
         File = "${BASE_PATH}/Properties.txt"
     },
-<<<<<<< HEAD
     DownloadRequestURL = "http://openspace.itn.liu.se/request.cgi",
-    RenderingMethod = "ABufferSingleLinked" -- On Windows and Unix
-    -- RenderingMethod = "ABufferFrameBuffer" -- On Mac due to OpenGL 4.1 restrictions
-=======
-    -- RenderingMethod = "ABufferFrameBuffer"
->>>>>>> 726a8e84
 }