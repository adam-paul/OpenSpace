--- conflicted
+++ resolved
@@ -23,14 +23,10 @@
 #include <ghoul/opengl/openglstatecache.h>
 #include <glm/gtx/string_cast.hpp>
 
-<<<<<<< HEAD
-#include <iostream>
-#include <string>
-=======
 #include <ghoul/filesystem/filesystem.h>
 #include <openspace/engine/windowdelegate.h>
 #include <glm/gtx/matrix_decompose.hpp>
->>>>>>> 93870a46
+
 
 namespace {
     constexpr const char* _loggerCat = "ScreenSpaceSkyTarget";
@@ -78,7 +74,6 @@
         }
     }
 
-<<<<<<< HEAD
     bool ScreenSpaceSkyTarget::isReady() const {
         return _shader != nullptr;
     }
@@ -157,9 +152,6 @@
 
     }
 
-
- 
-=======
     void ScreenSpaceSkyTarget::translate(glm::vec2 translation, glm::vec2 position) {
 
         glm::vec2 windowRatio = global::windowDelegate->currentWindowSize();
@@ -220,5 +212,5 @@
         bool moreThanLowerLeft = coord.x > getLowerLeftCornerScreenSpace().x && coord.y > getLowerLeftCornerScreenSpace().y;
         return  lessThanUpperRight && moreThanLowerLeft;
     }
->>>>>>> 93870a46
+
 }