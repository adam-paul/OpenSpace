--- conflicted
+++ resolved
@@ -1290,8 +1290,6 @@
     return _joystickStates;
 }
 
-<<<<<<< HEAD
-=======
 WebsocketCameraStates& OrbitalNavigator::websocketStates() {
     return _websocketStates;
 }
@@ -1308,5 +1306,4 @@
     return _scriptStates;
 }
 
->>>>>>> 87ce1925
 } // namespace openspace::interaction