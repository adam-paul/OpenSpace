--- conflicted
+++ resolved
@@ -282,17 +282,11 @@
         //const glm::vec3 upVector = corners[0] - corners[1];
 
         
-<<<<<<< HEAD
-		//_mainCamera->setCameraDirection(glm::normalize(-viewdir));
-		//_mainCamera->setLookUpVector(glm::normalize(upVector));
-
-        _mainCamera->setLookUpVector(glm::vec3(0.f, 1.f, 0.f));
-=======
+
         //_mainCamera->setCameraDirection(glm::normalize(-viewdir));
      //_mainCamera->setCameraDirection(glm::vec3(0.f, 0.f, -1.f));
         //_mainCamera->setLookUpVector(glm::normalize(upVector));
         //_mainCamera->setLookUpVector(glm::vec3(0.f, 1.f, 0.f));
->>>>>>> d5d59302
 
         // set the initial fov to be 0.0 which means everything will be culled
         //float maxFov = 0.0f;
@@ -354,15 +348,9 @@
         ghoul::fontrendering::FontRenderer::defaultRenderer().setWindowSize(glm::vec2(res));
     }
 
-<<<<<<< HEAD
-	// update and evaluate the scene starting from the root node
-	_sceneGraph->update({
-		Time::ref().currentTime(),
-=======
     // update and evaluate the scene starting from the root node
     _sceneGraph->update({
         Time::ref().currentTime(),
->>>>>>> d5d59302
         Time::ref().timeJumped(),
         Time::ref().deltaTime(),
         _doPerformanceMeasurements
@@ -386,13 +374,8 @@
 }
 
 void RenderEngine::render(const glm::mat4 &projectionMatrix, const glm::mat4 &viewMatrix) {
-<<<<<<< HEAD
-	_mainCamera->sgctInternal.setViewMatrix(viewMatrix);
-	_mainCamera->sgctInternal.setProjectionMatrix(projectionMatrix);
-=======
     _mainCamera->sgctInternal.setViewMatrix(viewMatrix);
     _mainCamera->sgctInternal.setProjectionMatrix(projectionMatrix);
->>>>>>> d5d59302
 
     if (!(OsEng.isMaster() && _disableMasterRendering)) {
         _renderer->render(_globalBlackOutFactor, _doPerformanceMeasurements);
