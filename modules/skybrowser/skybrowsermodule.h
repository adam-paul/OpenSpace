/*****************************************************************************************
 *                                                                                       *
 * OpenSpace                                                                             *
 *                                                                                       *
 * Copyright (c) 2014-2021                                                               *
 *                                                                                       *
 * Permission is hereby granted, free of charge, to any person obtaining a copy of this  *
 * software and associated documentation files (the "Software"), to deal in the Software *
 * without restriction, including without limitation the rights to use, copy, modify,    *
 * merge, publish, distribute, sublicense, and/or sell copies of the Software, and to    *
 * permit persons to whom the Software is furnished to do so, subject to the following   *
 * conditions:                                                                           *
 *                                                                                       *
 * The above copyright notice and this permission notice shall be included in all copies *
 * or substantial portions of the Software.                                              *
 *                                                                                       *
 * THE SOFTWARE IS PROVIDED "AS IS", WITHOUT WARRANTY OF ANY KIND, EXPRESS OR IMPLIED,   *
 * INCLUDING BUT NOT LIMITED TO THE WARRANTIES OF MERCHANTABILITY, FITNESS FOR A         *
 * PARTICULAR PURPOSE AND NONINFRINGEMENT. IN NO EVENT SHALL THE AUTHORS OR COPYRIGHT    *
 * HOLDERS BE LIABLE FOR ANY CLAIM, DAMAGES OR OTHER LIABILITY, WHETHER IN AN ACTION OF  *
 * CONTRACT, TORT OR OTHERWISE, ARISING FROM, OUT OF OR IN CONNECTION WITH THE SOFTWARE  *
 * OR THE USE OR OTHER DEALINGS IN THE SOFTWARE.                                         *
 ****************************************************************************************/

#ifndef __OPENSPACE_MODULE_SKYBROWSER___SKYBROWSERMODULE___H__
#define __OPENSPACE_MODULE_SKYBROWSER___SKYBROWSERMODULE___H__

#include <openspace/util/openspacemodule.h>

#include <openspace/documentation/documentation.h>
#include <openspace/properties/scalar/boolproperty.h>
#include <openspace/properties/scalar/floatproperty.h>
#include <openspace/properties/stringproperty.h>
#include <thread>

namespace openspace {

class ScreenSpaceSkyBrowser;
class ScreenSpaceSkyTarget;
class ScreenSpaceRenderable;
class WWTDataHandler;


class SkyBrowserModule : public OpenSpaceModule {
public:
    constexpr static const char* Name = "SkyBrowser";

    SkyBrowserModule();
    virtual ~SkyBrowserModule() = default;
    glm::vec2 getMousePositionInScreenSpaceCoords(glm::vec2& mousePos);
    void addRenderable(ScreenSpaceRenderable* object);
<<<<<<< HEAD

    glm::dvec2 convertGalacticToCelestial(glm::dvec3 coords) const;

=======
    WWTDataHandler* getWWTDataHandler();
>>>>>>> f99f3e88
    scripting::LuaLibrary luaLibrary() const override;
    //std::vector<documentation::Documentation> documentations() const override;

protected: 
    void internalInitialize(const ghoul::Dictionary& dict) override;
    void internalDeinitialize() override;
    
    // Using snake case on these casting functions to make them similar to eg std::to_string
    ScreenSpaceSkyBrowser* to_browser(ScreenSpaceRenderable* ptr);
    ScreenSpaceSkyTarget* to_target(ScreenSpaceRenderable* ptr);

    bool shouldInitialize;

    // Renderable vector and ptr to where mouse is
    std::vector<ScreenSpaceRenderable*> renderables;
    ScreenSpaceRenderable* _mouseOnObject;
    // Dragging
    glm::vec2 startDragMousePos;
    glm::vec2 startDragObjectPos;
    bool changeViewWithinBrowser;
    // Resizing
    glm::vec2 startResizeBrowserSize;
    glm::vec2 resizeVector;
    // The current mouse position in screenspace coordinates
    glm::vec2 _mousePosition;
    // Current interaction status
    bool currentlyResizingBrowser;
    bool currentlyDraggingObject;
    WWTDataHandler* dataHandler; 
};

} // namespace openspace

#endif // __OPENSPACE_MODULE_SKYBROWSER___SKYBROWSERMODULE___H__<|MERGE_RESOLUTION|>--- conflicted
+++ resolved
@@ -49,13 +49,9 @@
     virtual ~SkyBrowserModule() = default;
     glm::vec2 getMousePositionInScreenSpaceCoords(glm::vec2& mousePos);
     void addRenderable(ScreenSpaceRenderable* object);
-<<<<<<< HEAD
+    glm::dvec2 convertGalacticToCelestial(glm::dvec3 coords) const;
+    WWTDataHandler* getWWTDataHandler();
 
-    glm::dvec2 convertGalacticToCelestial(glm::dvec3 coords) const;
-
-=======
-    WWTDataHandler* getWWTDataHandler();
->>>>>>> f99f3e88
     scripting::LuaLibrary luaLibrary() const override;
     //std::vector<documentation::Documentation> documentations() const override;
 
