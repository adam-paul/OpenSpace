/*****************************************************************************************
 *                                                                                       *
 * OpenSpace                                                                             *
 *                                                                                       *
 * Copyright (c) 2014-2017                                                               *
 *                                                                                       *
 * Permission is hereby granted, free of charge, to any person obtaining a copy of this  *
 * software and associated documentation files (the "Software"), to deal in the Software *
 * without restriction, including without limitation the rights to use, copy, modify,    *
 * merge, publish, distribute, sublicense, and/or sell copies of the Software, and to    *
 * permit persons to whom the Software is furnished to do so, subject to the following   *
 * conditions:                                                                           *
 *                                                                                       *
 * The above copyright notice and this permission notice shall be included in all copies *
 * or substantial portions of the Software.                                              *
 *                                                                                       *
 * THE SOFTWARE IS PROVIDED "AS IS", WITHOUT WARRANTY OF ANY KIND, EXPRESS OR IMPLIED,   *
 * INCLUDING BUT NOT LIMITED TO THE WARRANTIES OF MERCHANTABILITY, FITNESS FOR A         *
 * PARTICULAR PURPOSE AND NONINFRINGEMENT. IN NO EVENT SHALL THE AUTHORS OR COPYRIGHT    *
 * HOLDERS BE LIABLE FOR ANY CLAIM, DAMAGES OR OTHER LIABILITY, WHETHER IN AN ACTION OF  *
 * CONTRACT, TORT OR OTHERWISE, ARISING FROM, OUT OF OR IN CONNECTION WITH THE SOFTWARE  *
 * OR THE USE OR OTHER DEALINGS IN THE SOFTWARE.                                         *
 ****************************************************************************************/

#include <openspace/engine/openspaceengine.h>
#include <openspace/scene/sceneloader.h>
#include <openspace/scene/scene.h>
#include <openspace/scene/scenegraphnode.h>
#include <openspace/documentation/verifier.h>

#include <ghoul/filesystem/filesystem.h>
#include <ghoul/filesystem/file.h>
#include <ghoul/logging/logmanager.h>
#include <ghoul/misc/onscopeexit.h>

#include <unordered_set>

namespace {
    const char* _loggerCat = "SceneLoader";
    const char* KeyPathScene = "ScenePath";
<<<<<<< HEAD
    const std::string KeyAssets = "Assets";
    const std::string AssetExtension = ".asset";

=======
    const char* KeyModules = "Modules";
    const char* ModuleExtension = ".mod";
    //const char* KeyPathModule = "ModulePath";

    //const char* RootNodeName = "Root";
    const char* KeyName = "Name";
    const char* KeyParentName = "Parent";
    //const char* KeyDependencies = "Dependencies";
>>>>>>> 52b257a6
    const char* KeyCamera = "Camera";
    const char* KeyCameraFocus = "Focus";
    const char* KeyCameraPosition = "Position";
    const char* KeyCameraRotation = "Rotation";
} // namespace

namespace openspace {

SceneLoader::SceneLoader(AssetLoader* assetLoader) 
    : _assetLoader(assetLoader)
{}

void SceneLoader::loadScene(Scene* scene, const std::string& path) {
    // Set up lua state.
    lua_State* state = ghoul::lua::createNewLuaState();
    OnExit(
        // Delete the Lua state at the end of the scope, no matter what.
        [state]() {ghoul::lua::destroyLuaState(state); }
    );
    OsEng.scriptEngine().initializeLuaState(state);

    std::string absScenePath = absPath(path);
    ghoul::filesystem::File sceneFile(absScenePath);
    std::string sceneDirectory = sceneFile.directoryName();

    ghoul::Dictionary sceneDictionary;
    if (!FileSys.fileExists(absScenePath)) {
        throw ghoul::FileNotFoundError(absScenePath);
    }
    ghoul::lua::loadDictionaryFromFile(absScenePath, sceneDictionary, state);

    documentation::testSpecificationAndThrow(Scene::Documentation(), sceneDictionary, "Scene");

    ghoul::Dictionary assetDictionary;
    sceneDictionary.getValue(KeyAssets, assetDictionary);

    // Above we generated a ghoul::Dictionary from the scene file; now we run the scene
    // file again to load any variables defined inside into the state that is passed to
    // the assets. This allows us to specify global variables that can then be used
    // inside the assets to toggle settings.
    ghoul::lua::runScriptFile(state, absScenePath);
    std::vector<std::string> keys = assetDictionary.keys();
    //ghoul::filesystem::Directory oldDirectory = FileSys.currentDirectory();

    for (const std::string& key : keys) {
        std::string assetName = assetDictionary.value<std::string>(key);
        _assetLoader->loadAsset(assetName);
    }
    try {
        _assetLoader->rootAsset()->initialize();
    } catch (const ghoul::RuntimeError& e) {
        LERROR("Could not initialize root asset: " << e.what());
    }
    
    ghoul::Dictionary cameraDictionary;
    sceneDictionary.getValue(KeyCamera, cameraDictionary);
    std::unique_ptr<LoadedCamera> loadedCamera = loadCamera(cameraDictionary);

    auto& nodeMap = scene->nodesByName();
    auto it = nodeMap.find(loadedCamera->parent);
    if (it != nodeMap.end()) {
        loadedCamera->camera->setParent(it->second);
    } else {
        LWARNING(
            "Could not find the camera parent '" + loadedCamera->parent +
            "'. Attaching camera to root node.");
        loadedCamera->camera->setParent(scene->root());
    }

    scene->setCamera(std::move(loadedCamera->camera));
}

std::unique_ptr<SceneLoader::LoadedCamera> SceneLoader::loadCamera(const ghoul::Dictionary& cameraDict) {
    std::string focus;
    glm::vec3 cameraPosition;
    glm::vec4 cameraRotation;

    bool readSuccessful = true;
    readSuccessful &= cameraDict.getValue(KeyCameraFocus, focus);
    readSuccessful &= cameraDict.getValue(KeyCameraPosition, cameraPosition);
    readSuccessful &= cameraDict.getValue(KeyCameraRotation, cameraRotation);

    std::unique_ptr<Camera> camera = std::make_unique<Camera>();

    camera->setPositionVec3(cameraPosition);
    camera->setRotation(glm::dquat(
        cameraRotation.x, cameraRotation.y, cameraRotation.z, cameraRotation.w));

    std::unique_ptr<LoadedCamera> loadedCamera = std::make_unique<LoadedCamera>(focus, std::move(camera));
    
    if (!readSuccessful) {
        throw Scene::InvalidSceneError(
            "Position, Rotation and Focus need to be defined for camera dictionary.");
    }
    
    return loadedCamera;
}

}<|MERGE_RESOLUTION|>--- conflicted
+++ resolved
@@ -38,20 +38,9 @@
 namespace {
     const char* _loggerCat = "SceneLoader";
     const char* KeyPathScene = "ScenePath";
-<<<<<<< HEAD
-    const std::string KeyAssets = "Assets";
-    const std::string AssetExtension = ".asset";
+    const char* KeyAssets = "Assets";
+    const char* AssetExtension = ".asset";
 
-=======
-    const char* KeyModules = "Modules";
-    const char* ModuleExtension = ".mod";
-    //const char* KeyPathModule = "ModulePath";
-
-    //const char* RootNodeName = "Root";
-    const char* KeyName = "Name";
-    const char* KeyParentName = "Parent";
-    //const char* KeyDependencies = "Dependencies";
->>>>>>> 52b257a6
     const char* KeyCamera = "Camera";
     const char* KeyCameraFocus = "Focus";
     const char* KeyCameraPosition = "Position";
