--- conflicted
+++ resolved
@@ -217,12 +217,8 @@
     , _camera(nullptr)
     , _scene(nullptr)
     , _raycasterManager(nullptr)
-<<<<<<< HEAD
     , _deferredcasterManager(nullptr)
-    , _performanceMeasurements(PerformanceInfo)
-=======
     , _doPerformanceMeasurements(PerformanceInfo)
->>>>>>> a599516f
     , _performanceManager(nullptr)
     , _renderer(nullptr)
     , _rendererImplementation(RendererImplementation::Invalid)
@@ -248,13 +244,8 @@
     , _nAaSamples(AaSamplesInfo, 8, 1, 16)
     , _frameNumber(0)
 {
-<<<<<<< HEAD
-    _performanceMeasurements.onChange([this]() {
-        if (_performanceMeasurements) {
-=======
     _doPerformanceMeasurements.onChange([this](){
         if (_doPerformanceMeasurements) {
->>>>>>> a599516f
             if (!_performanceManager) {
                 std::string loggingDir = "${BASE_PATH}";
 
@@ -275,17 +266,12 @@
                 );
             }
         }
-<<<<<<< HEAD
-    });      
-    addProperty(_performanceMeasurements);
-=======
         else {
             _performanceManager = nullptr;
         }
 
     });
     addProperty(_doPerformanceMeasurements);
->>>>>>> a599516f
 
     _frametimeType.addOptions({
         { static_cast<int>(FrametimeType::DtTimeAvg), "Average Deltatime" },
@@ -583,15 +569,9 @@
         _camera->sgctInternal.setViewMatrix(viewMatrix * sceneMatrix);
     }
     _camera->sgctInternal.setProjectionMatrix(projectionMatrix);
-<<<<<<< HEAD
-
-
-    if (!(wrapper.isMaster() && _disableMasterRendering) && !wrapper.isGuiWindow()) {
-=======
     
     bool masterEnabled = wrapper.isMaster() ? !_disableMasterRendering : true;
     if (masterEnabled && !wrapper.isGuiWindow() && _globalBlackOutFactor > 0.f) {
->>>>>>> a599516f
         _renderer->render(_globalBlackOutFactor, _performanceManager != nullptr);
     }
 
@@ -608,15 +588,9 @@
 
         RenderFont(*_fontBig, penPosition, "%i", _frameNumber);
     }
-<<<<<<< HEAD
-
-    _frameNumber++;
-
-=======
     
     ++_frameNumber;
     
->>>>>>> a599516f
     for (std::shared_ptr<ScreenSpaceRenderable>& ssr : _screenSpaceRenderables) {
         if (ssr->isEnabled() && ssr->isReady()) {
             ssr->render();
@@ -880,10 +854,6 @@
                 "number",
                 ""
             },
-<<<<<<< HEAD
-        //also temporary @JK
-=======
->>>>>>> a599516f
             {
                 "fadeOut",
                 &luascriptfunctions::fadeOut,
@@ -935,11 +905,7 @@
     }
 }
 
-<<<<<<< HEAD
-void RenderEngine::unregisterScreenSpaceRenderable(std::string name) {
-=======
 void RenderEngine::unregisterScreenSpaceRenderable(const std::string& name){
->>>>>>> a599516f
     std::shared_ptr<ScreenSpaceRenderable> s = screenSpaceRenderable(name);
     if (s) {
         unregisterScreenSpaceRenderable(s);
@@ -947,11 +913,7 @@
 }
 
 std::shared_ptr<ScreenSpaceRenderable> RenderEngine::screenSpaceRenderable(
-<<<<<<< HEAD
-    std::string name)
-=======
                                                                   const std::string& name)
->>>>>>> a599516f
 {
     auto it = std::find_if(
         _screenSpaceRenderables.begin(),
@@ -981,11 +943,7 @@
 }
 
 RenderEngine::RendererImplementation RenderEngine::rendererFromString(
-<<<<<<< HEAD
-    const std::string& impl)
-=======
                                                             const std::string& impl) const
->>>>>>> a599516f
 {
     const std::map<std::string, RenderEngine::RendererImplementation> RenderingMethods = {
         { "ABuffer", RendererImplementation::ABuffer },
@@ -1074,52 +1032,6 @@
                 );
                 break;
         }
-<<<<<<< HEAD
-        if (_showInfo && _fontInfo) {
-            RenderFontCr(
-                *_fontInfo,
-                penPosition,
-                "Simulation increment (s): %.3f",
-                OsEng.timeManager().time().deltaTime()
-            );
-
-            FrametimeType frametimeType = FrametimeType(_frametimeType.value());
-            switch (frametimeType) {
-            case FrametimeType::DtTimeAvg:
-                RenderFontCr(
-                    *_fontInfo,
-                    penPosition,
-                    "Avg. Frametime: %.5f",
-                    OsEng.windowWrapper().averageDeltaTime()
-                );
-                break;
-            case FrametimeType::FPS:
-                RenderFontCr(
-                    *_fontInfo,
-                    penPosition,
-                    "FPS: %3.2f",
-                    1.0 / OsEng.windowWrapper().deltaTime()
-                );
-                break;
-            case FrametimeType::FPSAvg:
-                RenderFontCr(
-                    *_fontInfo,
-                    penPosition,
-                    "Avg. FPS: %3.2f",
-                    1.0 / OsEng.windowWrapper().averageDeltaTime()
-                );
-                break;
-            default:
-                RenderFontCr(
-                    *_fontInfo,
-                    penPosition,
-                    "Avg. Frametime: %.5f",
-                    OsEng.windowWrapper().averageDeltaTime()
-                );
-                break;
-            }
-=======
->>>>>>> a599516f
 
             ParallelConnection::Status status = OsEng.parallelConnection().status();
             size_t nConnections = OsEng.parallelConnection().nConnections();
@@ -1161,129 +1073,7 @@
                 }
             }
 
-<<<<<<< HEAD
-            if (connectionInfo != "") {
-                RenderFontCr(
-                    *_fontInfo,
-                    penPosition,
-                    connectionInfo.c_str()
-                );
-            }
-
-
-#ifdef OPENSPACE_MODULE_SPACECRAFTINSTRUMENTS_ENABLED
-        bool hasNewHorizons = scene()->sceneGraphNode("NewHorizons");
-        double currentTime = OsEng.timeManager().time().j2000Seconds();
-
-        //if (MissionManager::ref().hasCurrentMission()) {
-
-        //    const Mission& mission = MissionManager::ref().currentMission();
-
-        //        if (mission.phases().size() > 0) {
-        //            static const glm::vec4 nextMissionColor(0.7, 0.3, 0.3, 1);
-        //            //static const glm::vec4 missionProgressColor(0.4, 1.0, 1.0, 1);
-        //            static const glm::vec4 currentMissionColor(0.0, 0.5, 0.5, 1);
-        //            static const glm::vec4 missionProgressColor = currentMissionColor;// (0.4, 1.0, 1.0, 1);
-        //            // static const glm::vec4 currentLeafMissionColor = missionProgressColor;
-        //            static const glm::vec4 nonCurrentMissionColor(0.3, 0.3, 0.3, 1);
-
-        //            // Add spacing
-        //            RenderFontCr(*_fontInfo, penPosition, nonCurrentMissionColor, " ");
-
-        //            auto phaseTrace = mission.phaseTrace(currentTime);
-
-        //            if (phaseTrace.size()) {
-        //                const MissionPhase& phase = phaseTrace.back().get();
-        //                std::string title = "Current Mission Phase: " + phase.name();
-        //                RenderFontCr(*_fontInfo, penPosition, missionProgressColor, title.c_str());
-        //                double remaining = phase.timeRange().end - currentTime;
-        //                float t = static_cast<float>(1.0 - remaining / phase.timeRange().duration());
-        //                std::string progress = progressToStr(25, t);
-        //                //RenderFontCr(*_fontInfo, penPosition, missionProgressColor,
-        //                //   "%.0f s %s %.1f %%", remaining, progress.c_str(), t * 100);
-        //            }
-        //            else {
-        //                RenderFontCr(*_fontInfo, penPosition, nextMissionColor, "Next Mission:");
-        //                double remaining = mission.timeRange().start - currentTime;
-        //                RenderFontCr(*_fontInfo, penPosition, nextMissionColor,
-        //                    "%.0f s", remaining);
-        //            }
-
-        //            bool showAllPhases = false;
-
-        //            typedef std::pair<const MissionPhase*, int> PhaseWithDepth;
-        //            std::stack<PhaseWithDepth> S;
-        //            int pixelIndentation = 20;
-        //            S.push({ &mission, 0 });
-        //            while (!S.empty()) {
-        //                const MissionPhase* phase = S.top().first;
-        //                int depth = S.top().second;
-        //                S.pop();
-
-        //                bool isCurrentPhase = phase->timeRange().includes(currentTime);
-
-        //                penPosition.x += depth * pixelIndentation;
-        //                if (isCurrentPhase) {
-        //                    double remaining = phase->timeRange().end - currentTime;
-        //                    float t = static_cast<float>(1.0 - remaining / phase->timeRange().duration());
-        //                    std::string progress = progressToStr(25, t);
-        //                    RenderFontCr(*_fontInfo, penPosition, currentMissionColor,
-        //                        "%s  %s %.1f %%",
-        //                        phase->name().c_str(),
-        //                        progress.c_str(),
-        //                        t * 100
-        //                        );
-        //                }
-        //                else {
-        //                    RenderFontCr(*_fontInfo, penPosition, nonCurrentMissionColor, phase->name().c_str());
-        //                }
-        //                penPosition.x -= depth * pixelIndentation;
-
-        //                if (isCurrentPhase || showAllPhases) {
-        //                    // phases are sorted increasingly by start time, and will be popped
-        //                    // last-in-first-out from the stack, so add them in reversed order.
-        //                    int indexLastPhase = static_cast<int>(phase->phases().size()) - 1;
-        //                    for (int i = indexLastPhase; 0 <= i; --i) {
-        //                        S.push({ &phase->phases()[i], depth + 1 });
-        //                    }
-        //                }
-        //            }
-        //        }
-        //    }
-
-
-
-            if (openspace::ImageSequencer::ref().isReady()) {
-                penPosition.y -= 25.f;
-
-                glm::vec4 targetColor(0.00, 0.75, 1.00, 1);
-
-                if (hasNewHorizons) {
-                    try {
-                        double lt;
-                        glm::dvec3 p =
-                            SpiceManager::ref().targetPosition("PLUTO", "NEW HORIZONS", "GALACTIC", {}, currentTime, lt);
-                        psc nhPos = PowerScaledCoordinate::CreatePowerScaledCoordinate(p.x, p.y, p.z);
-                        float a, b;
-                        glm::dvec3 radii;
-                        SpiceManager::ref().getValue("PLUTO", "RADII", radii);
-                        a = static_cast<float>(radii.x);
-                        b = static_cast<float>(radii.y);
-                        float radius = (a + b) / 2.f;
-                        float distToSurf = glm::length(nhPos.vec3()) - radius;
-
-                        RenderFont(*_fontInfo,
-                            penPosition,
-                            "Distance to Pluto: % .1f (KM)",
-                            distToSurf
-                        );
-                        penPosition.y -= _fontInfo->height();
-                    }
-                    catch (...) {
-                        // @CLEANUP:  This is bad as it will discard all exceptions
-                        // without telling us about it! ---abock
-                    }
-=======
+
         if (!connectionInfo.empty()) {
             RenderFontCr(
                 *_fontInfo,
@@ -1400,7 +1190,6 @@
                                distToSurf
                     );
                     penPosition.y -= _fontInfo->height();
->>>>>>> a599516f
                 }
                 catch (...) {
                     // @CLEANUP:  This is bad as it will discard all exceptions
@@ -1411,38 +1200,14 @@
             double remaining = openspace::ImageSequencer::ref().getNextCaptureTime() - currentTime;
             float t = static_cast<float>(1.0 - remaining / openspace::ImageSequencer::ref().getIntervalLength());
 
-<<<<<<< HEAD
-                std::string str = SpiceManager::ref().dateFromEphemerisTime(
-                    ImageSequencer::ref().getNextCaptureTime(),
-                    "YYYY MON DD HR:MN:SC"
-=======
             std::string str = SpiceManager::ref().dateFromEphemerisTime(
                 ImageSequencer::ref().getNextCaptureTime(),
                 "YYYY MON DD HR:MN:SC"
->>>>>>> a599516f
                 );
 
             glm::vec4 active(0.6, 1, 0.00, 1);
             glm::vec4 brigther_active(0.9, 1, 0.75, 1);
 
-<<<<<<< HEAD
-                if (remaining > 0) {
-
-                    std::string progress = progressToStr(25, t);
-                    brigther_active *= (1 - t);
-
-                    RenderFontCr(*_fontInfo,
-                        penPosition,
-                        active * t + brigther_active,
-                        "Next instrument activity:"
-                    );
-
-                    RenderFontCr(*_fontInfo,
-                        penPosition,
-                        active * t + brigther_active,
-                        "%.0f s %s %.1f %%",
-                        remaining, progress.c_str(), t * 100
-=======
             if (remaining > 0) {
             
                 std::string progress = progressToStr(25, t);
@@ -1459,7 +1224,6 @@
                     active * t + brigther_active,
                     "%.0f s %s %.1f %%",
                     remaining, progress.c_str(), t * 100
->>>>>>> a599516f
                     );
 
                 RenderFontCr(*_fontInfo,
@@ -1515,28 +1279,10 @@
 
                     RenderFont(*_fontInfo,
                         penPosition,
-<<<<<<< HEAD
-                        active,
-                        "Data acquisition time: %s",
-                        str.c_str()
-                    );
-                }
-                std::pair<double, std::string> nextTarget = ImageSequencer::ref().getNextTarget();
-                std::pair<double, std::string> currentTarget = ImageSequencer::ref().getCurrentTarget();
-
-                if (currentTarget.first > 0.0) {
-                    int timeleft = static_cast<int>(nextTarget.first - currentTime);
-
-                    int hour = timeleft / 3600;
-                    int second = timeleft % 3600;
-                    int minute = second / 60;
-                    second = second % 60;
-=======
                         color,
                         "%s%s",
                         space.c_str(), incidentTargets.second[p].c_str()
                         );
->>>>>>> a599516f
 
 
                     for (int k = 0; k < incidentTargets.second[p].size() + 2; k++)
@@ -1549,65 +1295,6 @@
                 glm::vec4 firing(0.58 - t, 1 - t, 1 - t, 1);
                 glm::vec4 notFiring(0.5, 0.5, 0.5, 1);
 
-<<<<<<< HEAD
-                    RenderFontCr(*_fontInfo,
-                        penPosition,
-                        targetColor,
-                        "Data acquisition adjacency: [%s:%s:%s]",
-                        hh.c_str(), mm.c_str(), ss.c_str()
-                    );
-
-#if 0
-                    // Why is it (2) in the original? ---abock
-                    //std::pair<double, std::vector<std::string>> incidentTargets = ImageSequencer::ref().getIncidentTargetList(0);
-                    //std::pair<double, std::vector<std::string>> incidentTargets = ImageSequencer::ref().getIncidentTargetList(2);
-                    std::string space;
-                    glm::vec4 color;
-                    size_t isize = incidentTargets.second.size();
-                    for (size_t p = 0; p < isize; p++) {
-                        double t = static_cast<double>(p + 1) / static_cast<double>(isize + 1);
-                        t = (p > isize / 2) ? 1 - t : t;
-                        t += 0.3;
-                        color = (p == isize / 2) ? targetColor : glm::vec4(t, t, t, 1);
-                        RenderFont(*_fontInfo,
-                            penPosition,
-                            color,
-                            "%s%s",
-                            space.c_str(), incidentTargets.second[p].c_str()
-                        );
-                        for (int k = 0; k < incidentTargets.second[p].size() + 2; k++)
-                            space += " ";
-                    }
-#endif
-                    penPosition.y -= _fontInfo->height();
-
-                    std::map<std::string, bool> activeMap = ImageSequencer::ref().getActiveInstruments();
-                    glm::vec4 firing(0.58 - t, 1 - t, 1 - t, 1);
-                    glm::vec4 notFiring(0.5, 0.5, 0.5, 1);
-
-                    RenderFontCr(*_fontInfo,
-                        penPosition,
-                        active,
-                        "Active Instruments:"
-                    );
-
-                    for (auto m : activeMap) {
-                        if (m.second == false) {
-                            RenderFont(*_fontInfo,
-                                penPosition,
-                                glm::vec4(0.3, 0.3, 0.3, 1),
-                                "| |"
-                            );
-                            RenderFontCr(*_fontInfo,
-                                penPosition,
-                                glm::vec4(0.3, 0.3, 0.3, 1),
-                                "    %5s",
-                                m.first.c_str()
-                            );
-
-                        }
-                        else {
-=======
                 RenderFontCr(*_fontInfo,
                     penPosition,
                     active,
@@ -1636,7 +1323,6 @@
                             "|"
                         );
                         if (m.first == "NH_LORRI") {
->>>>>>> a599516f
                             RenderFont(*_fontInfo,
                                 penPosition,
                                 firing,
@@ -1769,23 +1455,6 @@
 
         glm::vec4 color(glm::uninitialize);
         switch (e->level) {
-<<<<<<< HEAD
-        case ghoul::logging::LogLevel::Debug:
-            color = Green;
-            break;
-        case ghoul::logging::LogLevel::Warning:
-            color = Yellow;
-            break;
-        case ghoul::logging::LogLevel::Error:
-            color = Red;
-            break;
-        case ghoul::logging::LogLevel::Fatal:
-            color = Blue;
-            break;
-        default:
-            color = White;
-            break;
-=======
             case ghoul::logging::LogLevel::Debug:
                 color = glm::vec4(0.f, 1.f, 0.f, alpha);
                 break;
@@ -1801,7 +1470,6 @@
             default:
                 color = white;
                 break;
->>>>>>> a599516f
         }
 
         RenderFont(
@@ -1825,30 +1493,9 @@
 std::vector<Syncable*> RenderEngine::getSyncables() {
     if (_camera) {
         return _camera->getSyncables();
-<<<<<<< HEAD
-    }
-    else {
-        return std::vector<Syncable*>();
-    }
-}
-
-void RenderEngine::sortScreenspaceRenderables() {
-    std::sort(
-        _screenSpaceRenderables.begin(),
-        _screenSpaceRenderables.end(),
-        [](const std::shared_ptr<ScreenSpaceRenderable>& j,
-            const std::shared_ptr<ScreenSpaceRenderable>& i)
-    {
-        return i->depth() > j->depth();
-    }
-    );
-}
-
-=======
     } else {
         return {};
     }
 }
 
->>>>>>> a599516f
 }// namespace openspace