--- conflicted
+++ resolved
@@ -57,13 +57,8 @@
 #endif // USE_ATMOSPHERE
 
 #if USE_NIGHTTEXTURE || USE_WATERMASK || USE_ATMOSPHERE || PERFORM_SHADING
-<<<<<<< HEAD
-    uniform vec3 lightDirectionCameraSpace;
-    float waterReflectance = 0.0;
-=======
 uniform vec3 lightDirectionCameraSpace;
 float waterReflectance = 0.0;
->>>>>>> 5ac5151f
 #endif
 
 #if PERFORM_SHADING
@@ -122,12 +117,8 @@
         normal,
         lightDirectionCameraSpace, // Should already be normalized
         positionCameraSpace,
-<<<<<<< HEAD
-        waterReflectance);
-=======
         waterReflectance
     );
->>>>>>> 5ac5151f
 
 #endif // USE_WATERMASK
 
