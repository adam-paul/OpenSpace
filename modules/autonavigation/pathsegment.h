--- conflicted
+++ resolved
@@ -58,12 +58,8 @@
     const double duration() const;
     const double startTime() const;
 
-<<<<<<< HEAD
+    const std::vector<glm::dvec3> getControlPoints() const; // TODO: remove this debugging function
     const glm::dvec3 getPositionAt(double t) const;
-=======
-    const std::vector<glm::dvec3> getControlPoints() const; // TODO: remove this debugging function
-    const glm::vec3 getPositionAt(double t) const;
->>>>>>> cf8472cf
     const glm::dquat getRotationAt(double t) const;
     const glm::dquat getLookAtRotation(double t, glm::dvec3 currentPos, glm::dvec3 up) const;
 
