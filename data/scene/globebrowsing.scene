function preInitialization()
    --[[
    The scripts in this function are executed after the scene is loaded but before the
    scene elements have been initialized, thus they should be used to set the time at
    which the scene should start and other settings that might determine initialization
    critical objects.
    ]]--

<<<<<<< HEAD
    openspace.time.setTime("2015 NOV 24 00:00:00")
    --openspace.time.setTime(openspace.time.currentWallTime())
=======
    openspace.spice.loadKernel("${SPICE}/naif0011.tls")
    openspace.spice.loadKernel("${SPICE}/pck00010.tpc")

    --openspace.time.setTime("2015 NOV 24 00:00:00")
    openspace.time.setTime(openspace.time.currentWallTime())
>>>>>>> a244defd
    dofile(openspace.absPath('${SCRIPTS}/bind_keys.lua'))
    --openspace.bindKey("v", "openspace.setPropertyValue('DebugGlobe.saveOrThrowCamera', true)")
end

function postInitialization()
    openspace.printInfo("Setting default values")

    openspace.setInteractionMode('GlobeBrowsingInteractionMode')
    --openspace.restoreCameraStateFromFile("camera_lookat_planet.lua")

    openspace.setPropertyValue("MilkyWay.renderable.transparency", 0.55)
    openspace.setPropertyValue("MilkyWay.renderable.segments", 50)

    openspace.setPropertyValue("Sun.renderable.enabled", true)
    openspace.setPropertyValue("SunGlare.renderable.enabled", false)
    openspace.setPropertyValue("SunMarker.renderable.enabled", false)
    

    openspace.resetCameraDirection()
    openspace.time.setDeltaTime(0)

    openspace.printInfo("Done setting default values")
end


return {
    ScenePath = ".",
    CommonFolder = "common",
    Camera = {
        Focus = "DebugGlobe",
        Position = {138530625167.228241, 42217005217.825005, -46336405755.934372},
        Rotation = {0.633883, 0.492158, -0.123913, -0.583625},
    },

    Modules = {
        "debugglobe",
        "sun",
        "stars",
        "milkyway",
        
    }
}
<|MERGE_RESOLUTION|>--- conflicted
+++ resolved
@@ -6,18 +6,14 @@
     critical objects.
     ]]--
 
-<<<<<<< HEAD
-    openspace.time.setTime("2015 NOV 24 00:00:00")
     --openspace.time.setTime(openspace.time.currentWallTime())
-=======
     openspace.spice.loadKernel("${SPICE}/naif0011.tls")
     openspace.spice.loadKernel("${SPICE}/pck00010.tpc")
 
-    --openspace.time.setTime("2015 NOV 24 00:00:00")
+    openspace.time.setTime("2015 NOV 24 00:00:00")
+
     openspace.time.setTime(openspace.time.currentWallTime())
->>>>>>> a244defd
     dofile(openspace.absPath('${SCRIPTS}/bind_keys.lua'))
-    --openspace.bindKey("v", "openspace.setPropertyValue('DebugGlobe.saveOrThrowCamera', true)")
 end
 
 function postInitialization()
